[submodule "QNICE"]
<<<<<<< HEAD
	path = QNICE
	url = https://github.com/sy2002/QNICE-FPGA
[submodule "C64_MiSTerMEGA65"]
	path = C64_MiSTerMEGA65
	url = https://github.com/MJoergen/C64_MiSTerMEGA65
    branch = develop
=======
	path = M2M/QNICE
	url = https://github.com/sy2002/QNICE-FPGA
>>>>>>> fc0a2cc3
<|MERGE_RESOLUTION|>--- conflicted
+++ resolved
@@ -1,12 +1,7 @@
 [submodule "QNICE"]
-<<<<<<< HEAD
-	path = QNICE
+	path = M2M/QNICE
 	url = https://github.com/sy2002/QNICE-FPGA
 [submodule "C64_MiSTerMEGA65"]
 	path = C64_MiSTerMEGA65
 	url = https://github.com/MJoergen/C64_MiSTerMEGA65
-    branch = develop
-=======
-	path = M2M/QNICE
-	url = https://github.com/sy2002/QNICE-FPGA
->>>>>>> fc0a2cc3
+    branch = develop