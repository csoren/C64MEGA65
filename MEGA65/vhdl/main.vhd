--- conflicted
+++ resolved
@@ -3,12 +3,8 @@
 --
 -- Wrapper for the MiSTer core that runs exclusively in the core's clock domanin
 --
-<<<<<<< HEAD
 -- based on C64_MiSTer by the MiSTer development team
 -- port done by MJoergen and sy2002 in 2022 and licensed under GPL v3
-=======
--- MiSTer2MEGA65 done by sy2002 and MJoergen in 2022 and licensed under GPL v3
->>>>>>> 04a44884
 ----------------------------------------------------------------------------------
 
 library ieee;
@@ -36,7 +32,6 @@
       VGA_DE                  : out std_logic;
       
       -- M2M Keyboard interface
-<<<<<<< HEAD
       kb_key_num_i            : in integer range 0 to 79;    -- cycles through all MEGA65 keys
       kb_key_pressed_n_i      : in std_logic;                -- low active: debounced feedback: is kb_key_num_i pressed right now?
       
@@ -45,10 +40,6 @@
       c64_ram_data_o          : out unsigned(7 downto 0);    -- C64 RAM data out
       c64_ram_we_o            : out std_logic;               -- C64 RAM write enable      
       c64_ram_data_i          : in unsigned(7 downto 0)      -- C64 RAM data in
-=======
-      kb_key_num_i           : in integer range 0 to 79;    -- cycles through all MEGA65 keys
-      kb_key_pressed_n_i     : in std_logic;                -- low active: debounced feedback: is kb_key_num_i pressed right now?   
->>>>>>> 04a44884
 
       -- MEGA65 audio
 --      pwm_l                  : out std_logic;
