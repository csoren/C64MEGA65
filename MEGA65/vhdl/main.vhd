----------------------------------------------------------------------------------
-- MiSTer2MEGA65 Framework  
--
-- Wrapper for the MiSTer core that runs exclusively in the core's clock domanin
--
-- MiSTer2MEGA65 done by sy2002 and MJoergen in 2021 and licensed under GPL v3
----------------------------------------------------------------------------------

library ieee;
use ieee.std_logic_1164.all;
use ieee.numeric_std.all;

entity main is
   generic (
      G_CORE_CLK_SPEED        : natural;
      
      -- @TODO adjust this to your needs
      G_OUTPUT_DX             : natural;
      G_OUTPUT_DY             : natural;     
      G_YOUR_GENERIC1         : boolean;
      G_ANOTHER_THING         : natural
   );
   port (
<<<<<<< HEAD
      main_clk               : in  std_logic;
      clk_audio              : in  std_logic;
      reset_n                : in  std_logic;
=======
      clk_main_i             : in std_logic;
      reset_i                : in std_logic;
>>>>>>> ebd3059d

      -- M2M Keyboard interface
      kb_key_num_i           : in integer range 0 to 79;    -- cycles through all MEGA65 keys
      kb_key_pressed_n_i     : in std_logic                 -- low active: debounced feedback: is kb_key_num_i pressed right now?   

      -- MEGA65 audio
--      pwm_l                  : out std_logic;
--      pwm_r                  : out std_logic;

      -- MEGA65 joysticks
--      joy_1_up_n             : in std_logic;
--      joy_1_down_n           : in std_logic;
--      joy_1_left_n           : in std_logic;
--      joy_1_right_n          : in std_logic;
--      joy_1_fire_n           : in std_logic;

--      joy_2_up_n             : in std_logic;
--      joy_2_down_n           : in std_logic;
--      joy_2_left_n           : in std_logic;
--      joy_2_right_n          : in std_logic;
--      joy_2_fire_n           : in std_logic
   );
end main;

architecture synthesis of main is

<<<<<<< HEAD
-- Component declaration for the module in c64.sv
component emu is
   port (
      -- Master input clock
      CLK_50M          : in  std_logic;

      -- Async reset from top-level module.
      -- Can be used as initial reset.
      RESET            : in  std_logic;

      -- Must be passed to hps_io module
      HPS_BUS          : inout std_logic_vector(45 downto 0);

      -- Base video clock. Usually equals to CLK_SYS.
      CLK_VIDEO        : out std_logic;

      -- Multiple resolutions are supported using different CE_PIXEL rates.
      -- Must be based on CLK_VIDEO
      CE_PIXEL         : out std_logic;

      -- Video aspect ratio for HDMI. Most retro systems have ratio 4:3.
      -- if VIDEO_ARX[12] or VIDEO_ARY[12] is set then [11:0] contains scaled size instead of aspect ratio.
      VIDEO_ARX        : out std_logic_vector(12 downto 0);
      VIDEO_ARY        : out std_logic_vector(12 downto 0);

      VGA_R            : out std_logic_vector(7 downto 0);
      VGA_G            : out std_logic_vector(7 downto 0);
      VGA_B            : out std_logic_vector(7 downto 0);
      VGA_HS           : out std_logic;
      VGA_VS           : out std_logic;
      VGA_DE           : out std_logic;   -- = ~(VBlank | HBlank)
      VGA_F1           : out std_logic;
      VGA_SL           : out std_logic_vector(1 downto 0);
      VGA_SCALER       : out std_logic;   -- Force VGA scaler

      HDMI_WIDTH       : in  std_logic_vector(11 downto 0);
      HDMI_HEIGHT      : in  std_logic_vector(11 downto 0);
      HDMI_FREEZE      : out std_logic;

---- `ifdef MISTER_FB
--      -- Use framebuffer in DDRAM (USE_FB=1 in qsf)
--      -- FB_FORMAT:
--      --    [2:0] : 011=8bpp(palette) 100=16bpp 101=24bpp 110=32bpp
--      --    [3]   : 0=16bits 565 1=16bits 1555
--      --    [4]   : 0=RGB  1=BGR (for 16/24/32 modes)
--      --
--      -- FB_STRIDE either 0 (rounded to 256 bytes) or multiple of pixel size (in bytes)
--      FB_EN            : out std_logic;
--      FB_FORMAT        : out std_logic_vector(4 downto 0);
--      FB_WIDTH         : out std_logic_vector(11 downto 0);
--      FB_HEIGHT        : out std_logic_vector(11 downto 0);
--      FB_BASE          : out std_logic_vector(31 downto 0);
--      FB_STRIDE        : out std_logic_vector(13 downto 0);
--      FB_VBL           : in  std_logic;
--      FB_LL            : in  std_logic;
--      FB_FORCE_BLANK   : out std_logic;
--
---- `ifdef MISTER_FB_PALETTE
--      -- Palette control for 8bit modes.
--      -- Ignored for other video modes.
--      FB_PAL_CLK       : out std_logic;
--      FB_PAL_ADDR      : out std_logic_vector(7 downto 0);
--      FB_PAL_DOUT      : out std_logic_vector(23 downto 0);
--      FB_PAL_DIN       : in  std_logic_vector(23 downto 0);
--      FB_PAL_WR        : out std_logic;
----`endif MISTER_FB_PALETTE
----`endif MISTER_FB

      LED_USER         : out std_logic;  -- 1 - ON, 0 - OFF.

      -- b[1]: 0 - LED status is system status OR'd with b[0]
      --       1 - LED status is controled solely by b[0]
      -- hint: supply 2'b00 to let the system control the LED.
      LED_POWER        : out std_logic_vector(1 downto 0);
      LED_DISK         : out std_logic_vector(1 downto 0);

      -- I/O board button press simulation (active high)
      -- b[1]: user button
      -- b[0]: osd button
      BUTTONS          : out std_logic_vector(1 downto 0);

      CLK_AUDIO        : in  std_logic; -- 24.576 MHz
      AUDIO_L          : out std_logic_vector(15 downto 0);
      AUDIO_R          : out std_logic_vector(15 downto 0);
      AUDIO_S          : out std_logic;   -- 1 - signed audio samples, 0 - unsigned
      AUDIO_MIX        : out std_logic_vector(1 downto 0); -- 0 - no mix, 1 - 25%, 2 - 50%, 3 - 100% (mono)

      -- ADC
      ADC_BUS          : inout std_logic_vector(3 downto 0);

      -- SD-SPI
      SD_SCK           : out std_logic;
      SD_MOSI          : out std_logic;
      SD_MISO          : in  std_logic;
      SD_CS            : out std_logic;
      SD_CD            : in  std_logic;

      -- High latency DDR3 RAM interface
      -- Use for non-critical time purposes
      DDRAM_CLK        : out std_logic;
      DDRAM_BUSY       : in  std_logic;
      DDRAM_BURSTCNT   : out std_logic_vector(7 downto 0);
      DDRAM_ADDR       : out std_logic_vector(28 downto 0);
      DDRAM_DOUT       : in  std_logic_vector(63 downto 0);
      DDRAM_DOUT_READY : in  std_logic;
      DDRAM_RD         : out std_logic;
      DDRAM_DIN        : out std_logic_vector(63 downto 0);
      DDRAM_BE         : out std_logic_vector(7 downto 0);
      DDRAM_WE         : out std_logic;

      -- SDRAM interface with lower latency
      SDRAM_CLK        : out std_logic;
      SDRAM_CKE        : out std_logic;
      SDRAM_A          : out std_logic_vector(12 downto 0);
      SDRAM_BA         : out std_logic_vector(1 downto 0);
      SDRAM_DQ         : inout std_logic_vector(15 downto 0);
      SDRAM_DQML       : out std_logic;
      SDRAM_DQMH       : out std_logic;
      SDRAM_nCS        : out std_logic;
      SDRAM_nCAS       : out std_logic;
      SDRAM_nRAS       : out std_logic;
      SDRAM_nWE        : out std_logic;

----`ifdef MISTER_DUAL_SDRAM
--      -- Secondary SDRAM
--      -- Set all output SDRAM_* signals to Z ASAP if SDRAM2_EN is 0
--      SDRAM2_EN        : in  std_logic;
--      SDRAM2_CLK       : out std_logic;
--      SDRAM2_A         : out std_logic_vector(12 downto 0);
--      SDRAM2_BA        : out std_logic_vector(1 downto 0);
--      SDRAM2_DQ        : inout std_logic_vector(15 downto 0);
--      SDRAM2_nCS       : out std_logic;
--      SDRAM2_nCAS      : out std_logic;
--      SDRAM2_nRAS      : out std_logic;
--      SDRAM2_nWE       : out std_logic;
----`endif MISTER_DUAL_SDRAM

      UART_CTS         : in  std_logic;
      UART_RTS         : out std_logic;
      UART_RXD         : in  std_logic;
      UART_TXD         : out std_logic;
      UART_DTR         : out std_logic;
      UART_DSR         : in  std_logic;

      -- Open-drain User port.
      -- 0 - D+/RX
      -- 1 - D-/TX
      -- 2..6 - USR2..USR6
      -- Set USER_OUT to 1 to read from USER_IN.
      USER_IN          : in  std_logic_vector(6 downto 0);
      USER_OUT         : out std_logic_vector(6 downto 0);

      OSD_STATUS       : in std_logic
   );
end component emu;

begin

   -- Component instantiation for the module in c64.sv
   i_emu : emu
      port map (
         CLK_50M          => main_clk,          -- input
         RESET            => not reset_n,       -- input
         HPS_BUS          => open,              -- input/output
         CLK_VIDEO        => open,              -- output
         CE_PIXEL         => open,              -- output
         VIDEO_ARX        => open,              -- output
         VIDEO_ARY        => open,              -- output
         VGA_R            => open,              -- output
         VGA_G            => open,              -- output
         VGA_B            => open,              -- output
         VGA_HS           => open,              -- output
         VGA_VS           => open,              -- output
         VGA_DE           => open,              -- output
         VGA_F1           => open,              -- output
         VGA_SL           => open,              -- output
         VGA_SCALER       => open,              -- output
         HDMI_WIDTH       => (others => '0'),   -- input
         HDMI_HEIGHT      => (others => '0'),   -- input
         HDMI_FREEZE      => open,              -- output
--         FB_EN            => open,              -- output
--         FB_FORMAT        => open,              -- output
--         FB_WIDTH         => open,              -- output
--         FB_HEIGHT        => open,              -- output
--         FB_BASE          => open,              -- output
--         FB_STRIDE        => open,              -- output
--         FB_VBL           => '0',               -- input
--         FB_LL            => '0',               -- input
--         FB_FORCE_BLANK   => open,              -- output
--         FB_PAL_CLK       => open,              -- output
--         FB_PAL_ADDR      => open,              -- output
--         FB_PAL_DOUT      => open,              -- output
--         FB_PAL_DIN       => (others => '0'),   -- input
--         FB_PAL_WR        => open,              -- output
         LED_USER         => open,              -- output
         LED_POWER        => open,              -- output
         LED_DISK         => open,              -- output
         BUTTONS          => open,              -- output
         CLK_AUDIO        => clk_audio,         -- input
         AUDIO_L          => open,              -- output
         AUDIO_R          => open,              -- output
         AUDIO_S          => open,              -- output
         AUDIO_MIX        => open,              -- output
         ADC_BUS          => open,              -- input/output
         SD_SCK           => open,              -- output
         SD_MOSI          => open,              -- output
         SD_MISO          => '0',               -- input
         SD_CS            => open,              -- output
         SD_CD            => '1',               -- input
         DDRAM_CLK        => open,              -- output
         DDRAM_BUSY       => '0',               -- input
         DDRAM_BURSTCNT   => open,              -- output
         DDRAM_ADDR       => open,              -- output
         DDRAM_DOUT       => (others => '0'),   -- input
         DDRAM_DOUT_READY => '0',               -- input
         DDRAM_RD         => open,              -- output
         DDRAM_DIN        => open,              -- output
         DDRAM_BE         => open,              -- output
         DDRAM_WE         => open,              -- output
         SDRAM_CLK        => open,              -- output
         SDRAM_CKE        => open,              -- output
         SDRAM_A          => open,              -- output
         SDRAM_BA         => open,              -- output
         SDRAM_DQ         => open,              -- input/output
         SDRAM_DQML       => open,              -- output
         SDRAM_DQMH       => open,              -- output
         SDRAM_nCS        => open,              -- output
         SDRAM_nCAS       => open,              -- output
         SDRAM_nRAS       => open,              -- output
         SDRAM_nWE        => open,              -- output
--         SDRAM2_EN        => '0',               -- input
--         SDRAM2_CLK       => open,              -- output
--         SDRAM2_A         => open,              -- output
--         SDRAM2_BA        => open,              -- output
--         SDRAM2_DQ        => open,              -- input/output
--         SDRAM2_nCS       => open,              -- output
--         SDRAM2_nCAS      => open,              -- output
--         SDRAM2_nRAS      => open,              -- output
--         SDRAM2_nWE       => open,              -- output
         UART_CTS         => '0',               -- input
         UART_RTS         => open,              -- output
         UART_RXD         => '0',               -- input
         UART_TXD         => open,              -- output
         UART_DTR         => open,              -- output
         UART_DSR         => '0',               -- input
         USER_IN          => (others => '0'),   -- input
         USER_OUT         => open,              -- output
         OSD_STATUS       => '0'                -- input
      ); -- i_emu : emu is
=======
-- @TODO: Remove these demo core signals
signal keyboard_n          : std_logic_vector(2 downto 0);

begin

   -- @TODO: Add the actual MiSTer core here
   -- The demo core's purpose is to show a test image and to make sure, that the MiSTer2MEGA65 framework
   -- can be synthesized and run stand-alone without an actual MiSTer core being there, yet
   i_democore : entity work.democore   
      generic map (
         G_CORE_CLK_SPEED     => G_CORE_CLK_SPEED,
         G_OUTPUT_DX          => G_OUTPUT_DX,
         G_OUTPUT_DY          => G_OUTPUT_DY
      )
      port map (
         clk_main_i           => clk_main_i,
         reset_i              => reset_i,
         
         keyboard_n_i         => keyboard_n
      );

   -- @TODO: Keyboard mapping and keyboard behavior
   -- Each core is treating the keyboard in a different way: Some need low-active "matrices", some
   -- might need small high-active keyboard memories, etc. This is why the MiSTer2MEGA65 framework
   -- lets you define literally everything and only provides a minimal abstraction layer to the keyboard.
   -- You need to adjust keyboard.vhd to your needs
   i_keyboard : entity work.keyboard
      port map (
         clk_main_i           => clk_main_i,
            
         -- interface to the MEGA65 keyboard
         key_num_i            => kb_key_num_i,
         key_pressed_n_i      => kb_key_pressed_n_i,
         
         -- @TODO: Create the kind of keyboard output that your core needs
         -- "example_n_o" is a low active register and used by the demo core:
         --    bit 0: Space
         --    bit 1: Return
         --    bit 2: Run/Stop
         example_n_o          => keyboard_n
      );
   
>>>>>>> ebd3059d

end synthesis;
<|MERGE_RESOLUTION|>--- conflicted
+++ resolved
@@ -21,14 +21,8 @@
       G_ANOTHER_THING         : natural
    );
    port (
-<<<<<<< HEAD
-      main_clk               : in  std_logic;
-      clk_audio              : in  std_logic;
-      reset_n                : in  std_logic;
-=======
       clk_main_i             : in std_logic;
       reset_i                : in std_logic;
->>>>>>> ebd3059d
 
       -- M2M Keyboard interface
       kb_key_num_i           : in integer range 0 to 79;    -- cycles through all MEGA65 keys
@@ -55,7 +49,6 @@
 
 architecture synthesis of main is
 
-<<<<<<< HEAD
 -- Component declaration for the module in c64.sv
 component emu is
    port (
@@ -305,49 +298,5 @@
          USER_OUT         => open,              -- output
          OSD_STATUS       => '0'                -- input
       ); -- i_emu : emu is
-=======
--- @TODO: Remove these demo core signals
-signal keyboard_n          : std_logic_vector(2 downto 0);
-
-begin
-
-   -- @TODO: Add the actual MiSTer core here
-   -- The demo core's purpose is to show a test image and to make sure, that the MiSTer2MEGA65 framework
-   -- can be synthesized and run stand-alone without an actual MiSTer core being there, yet
-   i_democore : entity work.democore   
-      generic map (
-         G_CORE_CLK_SPEED     => G_CORE_CLK_SPEED,
-         G_OUTPUT_DX          => G_OUTPUT_DX,
-         G_OUTPUT_DY          => G_OUTPUT_DY
-      )
-      port map (
-         clk_main_i           => clk_main_i,
-         reset_i              => reset_i,
-         
-         keyboard_n_i         => keyboard_n
-      );
-
-   -- @TODO: Keyboard mapping and keyboard behavior
-   -- Each core is treating the keyboard in a different way: Some need low-active "matrices", some
-   -- might need small high-active keyboard memories, etc. This is why the MiSTer2MEGA65 framework
-   -- lets you define literally everything and only provides a minimal abstraction layer to the keyboard.
-   -- You need to adjust keyboard.vhd to your needs
-   i_keyboard : entity work.keyboard
-      port map (
-         clk_main_i           => clk_main_i,
-            
-         -- interface to the MEGA65 keyboard
-         key_num_i            => kb_key_num_i,
-         key_pressed_n_i      => kb_key_pressed_n_i,
-         
-         -- @TODO: Create the kind of keyboard output that your core needs
-         -- "example_n_o" is a low active register and used by the demo core:
-         --    bit 0: Space
-         --    bit 1: Return
-         --    bit 2: Run/Stop
-         example_n_o          => keyboard_n
-      );
-   
->>>>>>> ebd3059d
 
 end synthesis;
