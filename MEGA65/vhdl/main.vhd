----------------------------------------------------------------------------------
-- MiSTer2MEGA65 Framework
--
-- Wrapper for the MiSTer core that runs exclusively in the core's clock domanin
--
-- MiSTer2MEGA65 done by sy2002 and MJoergen in 2022 and licensed under GPL v3
----------------------------------------------------------------------------------

library ieee;
use ieee.std_logic_1164.all;
use ieee.numeric_std.all;

library work;
use work.video_modes_pkg.all;

entity main is
   port (
<<<<<<< HEAD
      clk_main_i             : in  std_logic;
      clk_main_speed_i       : in  natural;
      reset_i                : in  std_logic;
      pause_i                : in  std_logic;
=======
      clk_main_i              : in std_logic;
      reset_i                 : in std_logic;
      pause_i                 : in std_logic;

      -- MiSTer core main clock speed:      
      -- Make sure you pass very exact numbers here, because they are used for avoiding clock drift at derived clocks
      clk_main_speed_i        : in natural;    
>>>>>>> c987fceb

      -- M2M Keyboard interface
      kb_key_num_i            : in integer range 0 to 79;   -- cycles through all MEGA65 keys
      kb_key_pressed_n_i      : in std_logic;               -- low active: debounced feedback: is kb_key_num_i pressed right now?


      -- MEGA65 joysticks
      joy_1_up_n_i            : in std_logic;
      joy_1_down_n_i          : in std_logic;
      joy_1_left_n_i          : in std_logic;
      joy_1_right_n_i         : in std_logic;
      joy_1_fire_n_i          : in std_logic;

      joy_2_up_n_i            : in std_logic;
      joy_2_down_n_i          : in std_logic;
      joy_2_left_n_i          : in std_logic;
      joy_2_right_n_i         : in std_logic;
      joy_2_fire_n_i          : in std_logic;

      -- Video output
      vga_ce_o                : out std_logic;
      vga_red_o               : out std_logic_vector(7 downto 0);
      vga_green_o             : out std_logic_vector(7 downto 0);
      vga_blue_o              : out std_logic_vector(7 downto 0);
      vga_vs_o                : out std_logic;
      vga_hs_o                : out std_logic;
      vga_de_o                : out std_logic;

      -- Audio output (Signed PCM)
      audio_left_o           : out signed(15 downto 0);
      audio_right_o          : out signed(15 downto 0)
   );
end entity main;

architecture synthesis of main is

-- @TODO: Remove these demo core signals
signal keyboard_n          : std_logic_vector(2 downto 0);

begin

   -- @TODO: Add the actual MiSTer core here
   -- The demo core's purpose is to show a test image and to make sure, that the MiSTer2MEGA65 framework
   -- can be synthesized and run stand-alone without an actual MiSTer core being there, yet
   i_democore : entity work.democore
      port map (
         clk_main_i           => clk_main_i,
         reset_i              => reset_i,
         pause_i              => pause_i,
         keyboard_n_i         => keyboard_n,
<<<<<<< HEAD
         video_ce_o           => video_ce_o,
         video_red_o          => video_red_o,
         video_green_o        => video_green_o,
         video_blue_o         => video_blue_o,
         video_vs_o           => video_vs_o,
         video_hs_o           => video_hs_o,
         video_de_o           => video_de_o,
=======
         vga_ce_o             => vga_ce_o,
         vga_red_o            => vga_red_o,
         vga_green_o          => vga_green_o,
         vga_blue_o           => vga_blue_o,
         vga_vs_o             => vga_vs_o,
         vga_hs_o             => vga_hs_o,
         vga_de_o             => vga_de_o,
>>>>>>> c987fceb
         audio_left_o         => audio_left_o,
         audio_right_o        => audio_right_o
      ); -- i_democore

   -- @TODO: Keyboard mapping and keyboard behavior
   -- Each core is treating the keyboard in a different way: Some need low-active "matrices", some
   -- might need small high-active keyboard memories, etc. This is why the MiSTer2MEGA65 framework
   -- lets you define literally everything and only provides a minimal abstraction layer to the keyboard.
   -- You need to adjust keyboard.vhd to your needs
   i_keyboard : entity work.keyboard
      port map (
         clk_main_i           => clk_main_i,

         -- Interface to the MEGA65 keyboard
         key_num_i            => kb_key_num_i,
         key_pressed_n_i      => kb_key_pressed_n_i,

         -- Interface to the MEGA65 joysticks
         joy_1_up_n           => joy_1_up_n_i,
         joy_1_down_n         => joy_1_down_n_i,
         joy_1_left_n         => joy_1_left_n_i,
         joy_1_right_n        => joy_1_right_n_i,
         joy_1_fire_n         => joy_1_fire_n_i,

         joy_2_up_n           => joy_2_up_n_i,
         joy_2_down_n         => joy_2_down_n_i,
         joy_2_left_n         => joy_2_left_n_i,
         joy_2_right_n        => joy_2_right_n_i,
         joy_2_fire_n         => joy_2_fire_n_i,
         -- @TODO: Create the kind of keyboard output that your core needs
         -- "example_n_o" is a low active register and used by the demo core:
         --    bit 0: Space
         --    bit 1: Return
         --    bit 2: Run/Stop
         example_n_o          => keyboard_n
      ); -- i_keyboard

end architecture synthesis;
<|MERGE_RESOLUTION|>--- conflicted
+++ resolved
@@ -15,51 +15,40 @@
 
 entity main is
    port (
-<<<<<<< HEAD
       clk_main_i             : in  std_logic;
       clk_main_speed_i       : in  natural;
       reset_i                : in  std_logic;
       pause_i                : in  std_logic;
-=======
-      clk_main_i              : in std_logic;
-      reset_i                 : in std_logic;
-      pause_i                 : in std_logic;
-
-      -- MiSTer core main clock speed:      
-      -- Make sure you pass very exact numbers here, because they are used for avoiding clock drift at derived clocks
-      clk_main_speed_i        : in natural;    
->>>>>>> c987fceb
 
       -- M2M Keyboard interface
-      kb_key_num_i            : in integer range 0 to 79;   -- cycles through all MEGA65 keys
-      kb_key_pressed_n_i      : in std_logic;               -- low active: debounced feedback: is kb_key_num_i pressed right now?
-
-
-      -- MEGA65 joysticks
-      joy_1_up_n_i            : in std_logic;
-      joy_1_down_n_i          : in std_logic;
-      joy_1_left_n_i          : in std_logic;
-      joy_1_right_n_i         : in std_logic;
-      joy_1_fire_n_i          : in std_logic;
-
-      joy_2_up_n_i            : in std_logic;
-      joy_2_down_n_i          : in std_logic;
-      joy_2_left_n_i          : in std_logic;
-      joy_2_right_n_i         : in std_logic;
-      joy_2_fire_n_i          : in std_logic;
+      kb_key_num_i           : in  integer range 0 to 79;    -- cycles through all MEGA65 keys
+      kb_key_pressed_n_i     : in  std_logic;                -- low active: debounced feedback: is kb_key_num_i pressed right now?
 
       -- Video output
-      vga_ce_o                : out std_logic;
-      vga_red_o               : out std_logic_vector(7 downto 0);
-      vga_green_o             : out std_logic_vector(7 downto 0);
-      vga_blue_o              : out std_logic_vector(7 downto 0);
-      vga_vs_o                : out std_logic;
-      vga_hs_o                : out std_logic;
-      vga_de_o                : out std_logic;
+      video_ce_o             : out std_logic;
+      video_red_o            : out std_logic_vector(7 downto 0);
+      video_green_o          : out std_logic_vector(7 downto 0);
+      video_blue_o           : out std_logic_vector(7 downto 0);
+      video_vs_o             : out std_logic;
+      video_hs_o             : out std_logic;
+      video_de_o             : out std_logic;
 
       -- Audio output (Signed PCM)
       audio_left_o           : out signed(15 downto 0);
-      audio_right_o          : out signed(15 downto 0)
+      audio_right_o          : out signed(15 downto 0);
+
+      -- MEGA65 joysticks
+      joy_1_up_n_i           : in  std_logic;
+      joy_1_down_n_i         : in  std_logic;
+      joy_1_left_n_i         : in  std_logic;
+      joy_1_right_n_i        : in  std_logic;
+      joy_1_fire_n_i         : in  std_logic;
+
+      joy_2_up_n_i           : in  std_logic;
+      joy_2_down_n_i         : in  std_logic;
+      joy_2_left_n_i         : in  std_logic;
+      joy_2_right_n_i        : in  std_logic;
+      joy_2_fire_n_i         : in  std_logic
    );
 end entity main;
 
@@ -79,15 +68,6 @@
          reset_i              => reset_i,
          pause_i              => pause_i,
          keyboard_n_i         => keyboard_n,
-<<<<<<< HEAD
-         video_ce_o           => video_ce_o,
-         video_red_o          => video_red_o,
-         video_green_o        => video_green_o,
-         video_blue_o         => video_blue_o,
-         video_vs_o           => video_vs_o,
-         video_hs_o           => video_hs_o,
-         video_de_o           => video_de_o,
-=======
          vga_ce_o             => vga_ce_o,
          vga_red_o            => vga_red_o,
          vga_green_o          => vga_green_o,
@@ -95,7 +75,6 @@
          vga_vs_o             => vga_vs_o,
          vga_hs_o             => vga_hs_o,
          vga_de_o             => vga_de_o,
->>>>>>> c987fceb
          audio_left_o         => audio_left_o,
          audio_right_o        => audio_right_o
       ); -- i_democore
@@ -113,18 +92,6 @@
          key_num_i            => kb_key_num_i,
          key_pressed_n_i      => kb_key_pressed_n_i,
 
-         -- Interface to the MEGA65 joysticks
-         joy_1_up_n           => joy_1_up_n_i,
-         joy_1_down_n         => joy_1_down_n_i,
-         joy_1_left_n         => joy_1_left_n_i,
-         joy_1_right_n        => joy_1_right_n_i,
-         joy_1_fire_n         => joy_1_fire_n_i,
-
-         joy_2_up_n           => joy_2_up_n_i,
-         joy_2_down_n         => joy_2_down_n_i,
-         joy_2_left_n         => joy_2_left_n_i,
-         joy_2_right_n        => joy_2_right_n_i,
-         joy_2_fire_n         => joy_2_fire_n_i,
          -- @TODO: Create the kind of keyboard output that your core needs
          -- "example_n_o" is a low active register and used by the demo core:
          --    bit 0: Space
