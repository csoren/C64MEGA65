--- conflicted
+++ resolved
@@ -39,18 +39,10 @@
 constant SEL_WELCOME : std_logic_vector(15 downto 0) := x"0000";
 constant SCR_WELCOME : string :=
 
-<<<<<<< HEAD
    "Commodore 64 for MEGA65 V0.1 [WIP]\n" &
    "MiSTer port by MJoergen & sy2002 in 2021\n\n" &
    
    "Powered by MiSTer2MEGA65 V0.1 [WIP]\n" &
-=======
-   "Name of the Demo Core Version 1.0\n" &
-   "MiSTer port done by Demo Author and Another One in 2022\n\n" &
-   
-   -- We are not insisting. But it would be nice if you gave us credit for MiSTer2MEGA65 by leaving this line in
-   "Powered by MiSTer2MEGA65 Version [WIP], done by sy2002 and MJoergen in 2022\n" &
->>>>>>> 9a980d12
    
    "\n\nPLACEHOLDER FOR CORE DOCUMENTATION\n\n" &
    
