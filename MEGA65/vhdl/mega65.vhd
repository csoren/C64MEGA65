----------------------------------------------------------------------------------
-- Commodore 64 for MEGA65
--
-- MEGA65 main file that contains the whole machine
--
-- based on C64_MiSTer by the MiSTer development team
-- port done by MJoergen and sy2002 in 2022 and licensed under GPL v3
----------------------------------------------------------------------------------

library ieee;
use ieee.std_logic_1164.all;
use ieee.numeric_std.all;
use work.qnice_tools.all;

library work;
use work.types_pkg.all;
use work.video_modes_pkg.all;

library xpm;
use xpm.vcomponents.all;

entity MEGA65_Core is
port (
   CLK            : in std_logic;                  -- 100 MHz clock
   RESET_N        : in std_logic;                  -- CPU reset button

   -- Serial communication (rxd, txd only; rts/cts are not available)
   -- 115.200 baud, 8-N-1
   UART_RXD       : in std_logic;                  -- receive data
   UART_TXD       : out std_logic;                 -- send data

   -- VGA
   VGA_RED        : out std_logic_vector(7 downto 0);
   VGA_GREEN      : out std_logic_vector(7 downto 0);
   VGA_BLUE       : out std_logic_vector(7 downto 0);
   VGA_HS         : out std_logic;
   VGA_VS         : out std_logic;

   -- VDAC
   vdac_clk       : out std_logic;
   vdac_sync_n    : out std_logic;
   vdac_blank_n   : out std_logic;

   -- Digital Video (HDMI)
   tmds_data_p    : out std_logic_vector(2 downto 0);
   tmds_data_n    : out std_logic_vector(2 downto 0);
   tmds_clk_p     : out std_logic;
   tmds_clk_n     : out std_logic;

   -- MEGA65 smart keyboard controller
   kb_io0         : out std_logic;                 -- clock to keyboard
   kb_io1         : out std_logic;                 -- data output to keyboard
   kb_io2         : in std_logic;                  -- data input from keyboard

   -- SD Card
   SD_RESET       : out std_logic;
   SD_CLK         : out std_logic;
   SD_MOSI        : out std_logic;
   SD_MISO        : in std_logic;

   -- 3.5mm analog audio jack
   pwm_l          : out std_logic;
   pwm_r          : out std_logic;

   -- Joysticks
   joy_1_up_n     : in std_logic;
   joy_1_down_n   : in std_logic;
   joy_1_left_n   : in std_logic;
   joy_1_right_n  : in std_logic;
   joy_1_fire_n   : in std_logic;

   joy_2_up_n     : in std_logic;
   joy_2_down_n   : in std_logic;
   joy_2_left_n   : in std_logic;
   joy_2_right_n  : in std_logic;
   joy_2_fire_n   : in std_logic;

   -- Built-in HyperRAM
   hr_d           : inout std_logic_vector(7 downto 0);    -- Data/Address
   hr_rwds        : inout std_logic;               -- RW Data strobe
   hr_reset       : out std_logic;                 -- Active low RESET line to HyperRAM
   hr_clk_p       : out std_logic;
   hr_cs0         : out std_logic
);
end entity MEGA65_Core;

architecture beh of MEGA65_Core is

-- QNICE Firmware: Use the regular QNICE "operating system" called "Monitor" while developing
-- and debugging and use the MiSTer2MEGA65 firmware in the release version
--constant QNICE_FIRMWARE       : string  := "../../QNICE/monitor/monitor.rom";
constant QNICE_FIRMWARE       : string  := "../../MEGA65/m2m-rom/m2m-rom.rom";

-- HDMI 1280x720 @ 50 Hz resolution
constant VIDEO_MODE           : video_modes_t := C_HDMI_720p_50;

-- C64 core clock speeds
-- Make sure that you specify very exact values here, because these values will be used in counters
-- in main.vhd and in fpga64_sid_iec.vhd to avoid clock drift at derived clocks
constant CORE_CLK_SPEED_PAL   : natural := 31_527_778;   -- C64 main clock in PAL mode @ 31,527,778 MHz
constant CORE_CLK_SPEED_NTSC  : natural := 32_727_264;   -- @TODO: This is MiSTer's value; we will need to adjust it to ours

-- QNICE clock speed
constant QNICE_CLK_SPEED      : natural := 50_000_000;   -- QNICE main clock @ 50 MHz

-- Rendering constants (in pixels)
--    VGA_*   size of the final output on the screen
--    FONT_*  size of one OSM character
constant VGA_DX               : natural := 658;
constant VGA_DY               : natural := 540;
constant FONT_DX              : natural := 16;
constant FONT_DY              : natural := 16;

-- Constants for the OSM screen memory
constant CHARS_DX             : natural := VGA_DX / FONT_DX;
constant CHARS_DY             : natural := VGA_DY / FONT_DY;
constant CHAR_MEM_SIZE        : natural := CHARS_DX * CHARS_DY;
constant VRAM_ADDR_WIDTH      : natural := f_log2(CHAR_MEM_SIZE);

-- Shell rendering constants (in characters)
-- The Shell uses the OSM mechanism to display itself
-- SHELL_M_* full screen menu and file browser
constant SHELL_M_X            : integer := 0;
constant SHELL_M_Y            : integer := 0;
constant SHELL_M_DX           : integer := CHARS_DX;
constant SHELL_M_DY           : integer := CHARS_DY;
-- SHELL_O_* (smaller) on-screen menu, overlayed on top of the cores video.
constant SHELL_O_X            : integer := CHARS_DX - 20;
constant SHELL_O_Y            : integer := 0;
constant SHELL_O_DX           : integer := 20;
constant SHELL_O_DY           : integer := 15;

---------------------------------------------------------------------------------------------
-- Clocks and active high reset signals for each clock domain
---------------------------------------------------------------------------------------------

signal qnice_clk              : std_logic;               -- QNICE main clock @ 50 MHz
signal hr_clk_x1              : std_logic;               -- HyperRAM @ 100 MHz
signal hr_clk_x2              : std_logic;               -- HyperRAM @ 200 MHz
signal hr_clk_x2_del          : std_logic;               -- HyperRAM @ 200 MHz phase delayed
signal tmds_clk               : std_logic;               -- HDMI pixel clock at 5x speed for TMDS @ 371.25 MHz
signal hdmi_clk               : std_logic;               -- HDMI pixel clock at normal speed @ 74.25 MHz
signal main_clk               : std_logic;               -- C64 main clock @ 31.528 MHz
signal video_clk              : std_logic;               -- Video clock @ 63.056 MHz

signal qnice_rst              : std_logic;
signal hr_rst                 : std_logic;
signal hdmi_rst               : std_logic;
signal main_rst               : std_logic;
signal video_rst              : std_logic;
signal reset_na               : std_logic;

---------------------------------------------------------------------------------------------
-- main_clk (MiSTer core's clock)
---------------------------------------------------------------------------------------------

signal c64_ntsc               : std_logic;                     -- global switch: 0 = PAL mode, 1 = NTSC mode
<<<<<<< HEAD
signal c64_clock_speed        : natural;                       -- clock speed depending on PAL/NTSC
=======
signal c64_clock_speed        : natural;                       -- clock speed depending on PAL/NTSC     
>>>>>>> f4e28c2c

-- QNICE control and status register
signal main_qnice_reset       : std_logic;
signal main_qnice_pause       : std_logic;
signal main_csr_keyboard_on   : std_logic;
signal main_csr_joy1_on       : std_logic;
signal main_csr_joy2_on       : std_logic;

-- keyboard handling
signal main_key_num           : integer range 0 to 79;
signal main_key_pressed_n     : std_logic;
signal main_qnice_keys_n      : std_logic_vector(15 downto 0);

-- C64 RAM
signal main_ram_addr          : unsigned(15 downto 0);         -- C64 address bus
signal main_ram_data_from_c64 : unsigned(7 downto 0);          -- C64 RAM data out
signal main_ram_we            : std_logic;                     -- C64 RAM write enable
signal main_ram_data_to_c64   : std_logic_vector(7 downto 0);  -- C64 RAM data in

-- SID Audio
signal main_sid_l             : signed(15 downto 0);
signal main_sid_r             : signed(15 downto 0);

-- C64 Video output
signal video_ce               : std_logic_vector(6 downto 0) := "1010100"; -- Clock divider 3/7
signal video_red              : std_logic_vector(7 downto 0);
signal video_green            : std_logic_vector(7 downto 0);
signal video_blue             : std_logic_vector(7 downto 0);
signal video_hs               : std_logic;
signal video_vs               : std_logic;
signal video_de               : std_logic;

-- On-Screen-Menu (OSM)
signal video_osm_cfg_enable   : std_logic;
signal video_osm_cfg_xy       : std_logic_vector(15 downto 0);
signal video_osm_cfg_dxdy     : std_logic_vector(15 downto 0);
signal video_osm_vram_addr    : std_logic_vector(15 downto 0);
signal video_osm_vram_data    : std_logic_vector(15 downto 0);

---------------------------------------------------------------------------------------------
-- qnice_clk
---------------------------------------------------------------------------------------------

-- Control and status register that QNICE uses to control the C64
signal qnice_csr_reset        : std_logic;
signal qnice_csr_pause        : std_logic;
signal qnice_csr_keyboard_on  : std_logic;
signal qnice_csr_joy1_on      : std_logic;
signal qnice_csr_joy2_on      : std_logic;

-- On-Screen-Menu (OSM)
signal qnice_osm_cfg_enable   : std_logic;
signal qnice_osm_cfg_xy       : std_logic_vector(15 downto 0);
signal qnice_osm_cfg_dxdy     : std_logic_vector(15 downto 0);

-- m2m_keyb output for the firmware and the Shell; see also sysdef.asm
signal qnice_qnice_keys_n     : std_logic_vector(15 downto 0);

-- QNICE MMIO 4k-segmented access to RAMs, ROMs and similarily behaving devices
-- ramrom_dev_o: 0 = VRAM data, 1 = VRAM attributes, > 256 = free to be used for any "RAM like" device
-- ramrom_addr_o is 28-bit because we have a 16-bit window selector and a 4k window: 65536*4096 = 268.435.456 = 2^28
signal qnice_ramrom_dev       : std_logic_vector(15 downto 0);
signal qnice_ramrom_addr      : std_logic_vector(27 downto 0);
signal qnice_ramrom_data_o    : std_logic_vector(15 downto 0);
signal qnice_ramrom_data_i    : std_logic_vector(15 downto 0);
signal qnice_ramrom_ce        : std_logic;
signal qnice_ramrom_we        : std_logic;

-- VRAM
signal qnice_vram_data        : std_logic_vector(15 downto 0);
signal qnice_vram_we          : std_logic;   -- Writing to bits 7-0
signal qnice_vram_attr_we     : std_logic;   -- Writing to bits 15-8

-- Shell configuration (config.vhd)
signal qnice_config_data      : std_logic_vector(15 downto 0);

-- RAMs for the C64
signal qnice_c64_ram_data_o            : std_logic_vector(7 downto 0);  -- C64's actual 64kB of RAM
signal qnice_c64_ram_we                : std_logic;
signal qnice_c64_mount_buf_ram_data_o  : std_logic_vector(7 downto 0);  -- Disk mount buffer
signal qnice_c64_mount_buf_ram_we      : std_logic;

-- QNICE signals passed down to main.vhd to handle IEC drives using vdrives.vhd
signal qnice_c64_qnice_ce     : std_logic;
signal qnice_c64_qnice_we     : std_logic;
signal qnice_c64_qnice_data_o : std_logic_vector(15 downto 0);

-- HyperRAM
signal hr_write         : std_logic;
signal hr_read          : std_logic;
signal hr_address       : std_logic_vector(31 downto 0) := (others => '0');
signal hr_writedata     : std_logic_vector(15 downto 0);
signal hr_byteenable    : std_logic_vector(1 downto 0);
signal hr_burstcount    : std_logic_vector(7 downto 0);
signal hr_readdata      : std_logic_vector(15 downto 0);
signal hr_readdatavalid : std_logic;
signal hr_waitrequest   : std_logic;

signal hr_rwds_in       : std_logic;
signal hr_rwds_out      : std_logic;
signal hr_rwds_oe       : std_logic;   -- Output enable for RWDS
signal hr_dq_in         : std_logic_vector(7 downto 0);
signal hr_dq_out        : std_logic_vector(7 downto 0);
signal hr_dq_oe         : std_logic;    -- Output enable for DQ

begin

   -- MMCME2_ADV clock generators:
   --   QNICE:                50 MHz
   --   HyperRAM:             100 MHz
   --   HDMI 720p 50 Hz:      74.25 MHz (HDMI) and 371.25 MHz (TMDS)
   --   C64:                  31.528 MHz
   clk_gen : entity work.clk
      port map (
         sys_clk_i       => CLK,             -- expects 100 MHz
         sys_rstn_i      => RESET_N,         -- Asynchronous, asserted low

         qnice_clk_o     => qnice_clk,       -- QNICE's 50 MHz main clock
         qnice_rst_o     => qnice_rst,       -- QNICE's reset, synchronized

         hr_clk_x1_o     => hr_clk_x1,
         hr_clk_x2_o     => hr_clk_x2,
         hr_clk_x2_del_o => hr_clk_x2_del,
         hr_rst_o        => hr_rst,

         tmds_clk_o      => tmds_clk,        -- HDMI's 371.25 MHz pixelclock (74.25 MHz x 5) for TMDS
         hdmi_clk_o      => hdmi_clk,        -- HDMI's 74.25 MHz pixelclock for 720p @ 50 Hz
         hdmi_rst_o      => hdmi_rst,        -- HDMI's reset, synchronized

         main_clk_o      => main_clk,        -- main's 31.528 MHz clock
         main_rst_o      => main_rst,        -- main's reset, synchronized

         video_clk_o     => video_clk,       -- video's 63.056 MHz clock
         video_rst_o     => video_rst        -- video's reset, synchronized
      ); -- clk_gen

   ---------------------------------------------------------------------------------------------
   -- Global switch between PAL and NTSC
   ---------------------------------------------------------------------------------------------

   -- @TODO: For now, we hardcode PAL mode
   -- CAUTION: As soon as we change this to a dynamic behavior, we need to make sure
   -- that we are adding False Paths or something like that for keyscan_delay,
   -- repeat_start_timer and repeat_again_timer in matrix_to_keynum.vhdl and we also
   -- need to port these False Paths upstream into the XDC of the MiSTer2MEGA65 framework
   -- itself. Right now, Vivado is optimizing everything away, because we have a hard coded
   -- PAL mode: The frequencies are constantsand so the math can be done during synthesis.
   -- But as soon as this becomes dynamic, the calculations done for the
   -- above-mentioned signals will put a strain on our timing closure. Due to the fact
   -- that switching between PAL and NTSC does not happen very often, it is OK to accept
   -- that the calculations might take multiple cycles and therefore use a False Path or
<<<<<<< HEAD
   -- another measure in the XDC.
=======
   -- another measure in the XDC. 
>>>>>>> f4e28c2c

   c64_ntsc <= '0'; -- @TODO: For now, we hardcode PAL mode
   c64_clock_speed <= CORE_CLK_SPEED_PAL when c64_ntsc = '0' else CORE_CLK_SPEED_NTSC;

   ---------------------------------------------------------------------------------------------
   -- main_clk (C64 MiSTer Core clock)
   ---------------------------------------------------------------------------------------------

   -- main.vhd contains the actual Commodore 64 MiSTer core
   i_main : entity work.main
      port map (
         clk_main_i           => main_clk,
         clk_video_i          => video_clk,
         reset_i              => main_rst or main_qnice_reset,
         pause_i              => main_qnice_pause,
<<<<<<< HEAD

=======
 
>>>>>>> f4e28c2c
         -- global PAL/NTSC switch; c64_clock_speed depends on mode and needs to be very exact for avoiding clock drift
         c64_ntsc_i           => c64_ntsc,
         clk_main_speed_i     => c64_clock_speed,

         -- M2M Keyboard interface
         kb_key_num_i         => main_key_num,
         kb_key_pressed_n_i   => main_key_pressed_n,

         -- MEGA65 joysticks
         joy_1_up_n_i         => joy_1_up_n,
         joy_1_down_n_i       => joy_1_down_n,
         joy_1_left_n_i       => joy_1_left_n,
         joy_1_right_n_i      => joy_1_right_n,
         joy_1_fire_n_i       => joy_1_fire_n,

         joy_2_up_n_i         => joy_2_up_n,
         joy_2_down_n_i       => joy_2_down_n,
         joy_2_left_n_i       => joy_2_left_n,
         joy_2_right_n_i      => joy_2_right_n,
         joy_2_fire_n_i       => joy_2_fire_n,

         -- C64 video out (after scandoubler)
         -- This is PAL 720x576 @ 50 Hz (pixel clock 27 MHz), but synchronized to video_clk (63 MHz).
         vga_red_o            => video_red,
         vga_green_o          => video_green,
         vga_blue_o           => video_blue,
         vga_vs_o             => video_vs,
         vga_hs_o             => video_hs,
         vga_de_o             => video_de,

         -- C64 SID audio out: signed, see MiSTer's c64.sv
         sid_l                => main_sid_l,
         sid_r                => main_sid_r,

         -- C64 RAM
         c64_ram_addr_o       => main_ram_addr,
         c64_ram_data_o       => main_ram_data_from_c64,
         c64_ram_we_o         => main_ram_we,
         c64_ram_data_i       => unsigned(main_ram_data_to_c64),

         -- C64 IEC handled by QNICE
         c64_clk_sd_i         => qnice_clk,           -- "sd card write clock" for floppy drive internal dual clock RAM buffer
         c64_qnice_addr_i     => qnice_ramrom_addr,
         c64_qnice_data_i     => qnice_ramrom_data_o,
         c64_qnice_data_o     => qnice_c64_qnice_data_o,
         c64_qnice_ce_i       => qnice_c64_qnice_ce,
         c64_qnice_we_i       => qnice_c64_qnice_we
      ); -- i_main

   -- M2M keyboard driver that outputs two distinct keyboard states: key_* for being used by the core and qnice_* for the firmware/Shell
   i_m2m_keyb : entity work.m2m_keyb
      port map (
         clk_main_i           => main_clk,
         clk_main_speed_i     => c64_clock_speed,

         -- interface to the MEGA65 keyboard controller
         kio8_o               => kb_io0,
         kio9_o               => kb_io1,
         kio10_i              => kb_io2,

         -- interface to the core
<<<<<<< HEAD
         enable_core_i        => main_csr_keyboard_on,
=======
         enable_core_i        => main_csr_keyboard_on,         
>>>>>>> f4e28c2c
         key_num_o            => main_key_num,
         key_pressed_n_o      => main_key_pressed_n,

         -- interface to QNICE: used by the firmware and the Shell
         qnice_keys_n_o       => main_qnice_keys_n
      ); -- i_m2m_keyb

<<<<<<< HEAD
=======
   -- Convert the C64's PCM output to pulse density modulation
   i_pcm2pdm : entity work.pcm_to_pdm
      port map
      (
         cpuclock                => main_clk,

         pcm_left                => main_sid_l,
         pcm_right               => main_sid_r,

         -- Pulse Density Modulation (PDM is supposed to sound better than PWM on MEGA65)
         pdm_left                => pwm_l,
         pdm_right               => pwm_r,
         audio_mode              => '0'         -- 0=PDM, 1=PWM
      ); -- i_pcm2pdm
>>>>>>> f4e28c2c

   ---------------------------------------------------------------------------------------------
   -- qnice_clk
   ---------------------------------------------------------------------------------------------

   -- QNICE Co-Processor (System-on-a-Chip) for ROM loading and On-Screen-Menu
   QNICE_SOC : entity work.QNICE
      generic map (
         G_FIRMWARE              => QNICE_FIRMWARE,
         G_VGA_DX                => VGA_DX,
         G_VGA_DY                => VGA_DY,
         G_FONT_DX               => FONT_DX,
         G_FONT_DY               => FONT_DY,
         G_SHELL_M_X             => SHELL_M_X,
         G_SHELL_M_Y             => SHELL_M_Y,
         G_SHELL_M_DX            => SHELL_M_DX,
         G_SHELL_M_DY            => SHELL_M_DY,
         G_SHELL_O_X             => SHELL_O_X,
         G_SHELL_O_Y             => SHELL_O_Y,
         G_SHELL_O_DX            => SHELL_O_DX,
         G_SHELL_O_DY            => SHELL_O_DY
      )
      port map (
         clk50_i                 => qnice_clk,
         reset_n_i               => not qnice_rst,

         -- serial communication (rxd, txd only; rts/cts are not available)
         -- 115.200 baud, 8-N-1
         uart_rxd_i              => UART_RXD,
         uart_txd_o              => UART_TXD,

         -- SD Card
         sd_reset_o              => SD_RESET,
         sd_clk_o                => SD_CLK,
         sd_mosi_o               => SD_MOSI,
         sd_miso_i               => SD_MISO,

         -- QNICE public registers
         csr_reset_o             => qnice_csr_reset,
         csr_pause_o             => qnice_csr_pause,
         csr_osm_o               => qnice_osm_cfg_enable,
         csr_keyboard_o          => qnice_csr_keyboard_on,
         csr_joy1_o              => qnice_csr_joy1_on,
         csr_joy2_o              => qnice_csr_joy2_on,
         osm_xy_o                => qnice_osm_cfg_xy,
         osm_dxdy_o              => qnice_osm_cfg_dxdy,

         -- Keyboard input for the firmware and Shell (see sysdef.asm)
         keys_n_i                => qnice_qnice_keys_n,

         -- 256-bit General purpose control flags
         -- "d" = directly controled by the firmware
         -- "m" = indirectly controled by the menu system
         control_d_o             => open,
         control_m_o             => open,

         -- QNICE MMIO 4k-segmented access to RAMs, ROMs and similarily behaving devices
         -- ramrom_dev_o: 0 = VRAM data, 1 = VRAM attributes, > 256 = free to be used for any "RAM like" device
         -- ramrom_addr_o is 28-bit because we have a 16-bit window selector and a 4k window: 65536*4096 = 268.435.456 = 2^28
         ramrom_dev_o            => qnice_ramrom_dev,
         ramrom_addr_o           => qnice_ramrom_addr,
         ramrom_data_o           => qnice_ramrom_data_o,
         ramrom_data_i           => qnice_ramrom_data_i,
         ramrom_ce_o             => qnice_ramrom_ce,
         ramrom_we_o             => qnice_ramrom_we
      ); -- QNICE_SOC

   shell_cfg : entity work.config
      port map (
         -- bits 27 .. 12:    select configuration data block; called "Selector" hereafter
         -- bits 11 downto 0: address the up to 4k the configuration data
         address_i               => qnice_ramrom_addr,

         -- config data
         data_o                  => qnice_config_data
      ); -- shell_cfg

   -- The device selector qnice_ramrom_dev decides, which RAM/ROM-like device QNICE is writing to.
   -- Device numbers < 256 are reserved for QNICE; everything else can be used by your MiSTer core.
   qnice_ramrom_devices : process(all)
   variable strpos : integer;
   begin
      -- MiSTer2MEGA65 reserved
      qnice_vram_we        <= '0';
      qnice_vram_attr_we   <= '0';
      qnice_ramrom_data_i  <= x"EEEE";
      -- C64 specific
      qnice_c64_ram_we           <= '0';
      qnice_c64_qnice_ce         <= '0';
      qnice_c64_qnice_we         <= '0';
      qnice_c64_mount_buf_ram_we <= '0';

      case qnice_ramrom_dev is
         ----------------------------------------------------------------------------
         -- MiSTer2MEGA65 reserved devices
         -- OSM VRAM data and attributes with device numbers < 0x0100
         -- (refer to M2M/rom/sysdef.asm for a memory map and more details)
         ----------------------------------------------------------------------------
         when x"0000" =>
            qnice_vram_we              <= qnice_ramrom_we;
            qnice_ramrom_data_i        <= x"00" & qnice_vram_data(7 downto 0);
         when x"0001" =>
            qnice_vram_attr_we         <= qnice_ramrom_we;
            qnice_ramrom_data_i        <= x"00" & qnice_vram_data(15 downto 8);

         -- Shell configuration data (config.vhd)
         when x"0002" =>
            qnice_ramrom_data_i        <= qnice_config_data;

         ----------------------------------------------------------------------------
         -- Commodore 64 specific devices
         ----------------------------------------------------------------------------

         -- C64 RAM
         when x"0100" =>
            qnice_c64_ram_we           <= qnice_ramrom_we;
            qnice_ramrom_data_i        <= x"00" & qnice_c64_ram_data_o;

         -- C64 IEC drives
         when x"0101" =>
            qnice_c64_qnice_ce         <= qnice_ramrom_ce;
            qnice_c64_qnice_we         <= qnice_ramrom_we;
            qnice_ramrom_data_i        <= qnice_c64_qnice_data_o;

         -- Disk mount buffer RAM
         when x"0102" =>
            qnice_c64_mount_buf_ram_we <= qnice_ramrom_we;
            qnice_ramrom_data_i        <= x"00" & qnice_c64_mount_buf_ram_data_o;

         when others => null;
      end case;
   end process qnice_ramrom_devices;

   ---------------------------------------------------------------------------------------------
<<<<<<< HEAD
=======
   -- video_clk (VGA output)
   ---------------------------------------------------------------------------------------------

   p_video_vga_ce : process (video_clk)
   begin
      if rising_edge(video_clk) then
         video_vga_ce <= video_vga_ce(0) & video_vga_ce(video_vga_ce'left downto 1);
      end if;
   end process p_video_vga_ce;

   i_video_overlay : entity work.video_overlay
      generic  map (
         G_VGA_DX         => VGA_DX,
         G_VGA_DY         => VGA_DY,
         G_FONT_DX        => FONT_DX,
         G_FONT_DY        => FONT_DY
      )
      port map (
         vga_clk_i        => video_clk,
         vga_ce_i         => video_vga_ce(0),
         vga_red_i        => video_vga_red,
         vga_green_i      => video_vga_green,
         vga_blue_i       => video_vga_blue,
         vga_hs_i         => video_vga_hs,
         vga_vs_i         => video_vga_vs,
         vga_de_i         => video_vga_de,
         vga_cfg_enable_i => video_osm_cfg_enable,
         vga_cfg_xy_i     => video_osm_cfg_xy,
         vga_cfg_dxdy_i   => video_osm_cfg_dxdy,
         vga_vram_addr_o  => video_osm_vram_addr,
         vga_vram_data_i  => video_osm_vram_data,
         vga_vram_attr_i  => video_osm_vram_attr,
         vga_ce_o         => open,
         vga_red_o        => video_osm_red,
         vga_green_o      => video_osm_green,
         vga_blue_o       => video_osm_blue,
         vga_hs_o         => video_osm_hs,
         vga_vs_o         => video_osm_vs,
         vga_de_o         => open
      ); -- i_video_overlay

   vga_red   <= video_osm_red;
   vga_green <= video_osm_green;
   vga_blue  <= video_osm_blue;
   vga_hs    <= video_osm_hs;
   vga_vs    <= video_osm_vs;

   -- Make the VDAC output the image
   vdac_sync_n  <= '0';
   vdac_blank_n <= '1';
   vdac_clk     <= not video_clk;

   ---------------------------------------------------------------------------------------------
   -- hdmi_clk
   ---------------------------------------------------------------------------------------------

   reset_na <= not (video_rst or hdmi_rst or hr_rst);

   i_video_rescaler : entity work.video_rescaler
      generic map (
         G_VIDEO_MODE => VIDEO_MODE
      )
      port map (
         reset_na_i      => reset_na,
         core_clk_i      => video_clk,
         core_ce_i       => video_vga_ce(0),
         core_r_i        => video_vga_red,
         core_g_i        => video_vga_green,
         core_b_i        => video_vga_blue,
         core_hs_i       => video_vga_hs,
         core_vs_i       => video_vga_vs,
         core_de_i       => video_vga_de,

         vga_clk_i       => hdmi_clk,
         vga_ce_i        => '1',
         vga_r_o         => hdmi_scaled_red,
         vga_g_o         => hdmi_scaled_green,
         vga_b_o         => hdmi_scaled_blue,
         vga_hs_o        => hdmi_scaled_hs,
         vga_vs_o        => hdmi_scaled_vs,
         vga_de_o        => hdmi_scaled_de,

         hr_clk_x1_i     => hr_clk_x1,
         hr_clk_x2_i     => hr_clk_x2,
         hr_clk_x2_del_i => hr_clk_x2_del,
         hr_rst_i        => hr_rst,
         hr_resetn       => hr_reset,
         hr_csn          => hr_cs0,
         hr_ck           => hr_clk_p,
         hr_rwds         => hr_rwds,
         hr_dq           => hr_d
      ); -- i_video_rescaler


   i_vga_to_hdmi : entity work.vga_to_hdmi
      port map (
         select_44100 => '0',
         dvi          => '0',                         -- DVI mode: if activated, HDMI extensions like sound are deactivated
         vic          => std_logic_vector(to_unsigned(VIDEO_MODE.CEA_CTA_VIC, 8)),  -- CEA/CTA VIC 17=PAL @ 50 Hz 4:3
         aspect       => VIDEO_MODE.ASPECT,           -- "01" which means 4:3 which fits for PAL
         pix_rep      => VIDEO_MODE.PIXEL_REP,        -- no pixel repetition for PAL
         vs_pol       => VIDEO_MODE.V_POL,            -- horizontal polarity: negative
         hs_pol       => VIDEO_MODE.H_POL,            -- vertaical polarity: negative

         vga_rst      => hdmi_rst,                    -- active high reset
         vga_clk      => hdmi_clk,                    -- VGA pixel clock
         vga_vs       => hdmi_scaled_vs,
         vga_hs       => hdmi_scaled_hs,
         vga_de       => hdmi_scaled_de,
         vga_r        => hdmi_scaled_red,
         vga_g        => hdmi_scaled_green,
         vga_b        => hdmi_scaled_blue,

         -- PCM audio
         pcm_rst      => main_rst,
         pcm_clk      => main_clk,
         pcm_clken    => '0',
         pcm_l        => (others => '0'),
         pcm_r        => (others => '0'),
         pcm_acr      => '0',
         pcm_n        => (others => '0'),
         pcm_cts      => (others => '0'),

         -- TMDS output (parallel)
         tmds         => hdmi_tmds
      ); -- i_vga_to_hdmi

   ---------------------------------------------------------------------------------------------
   -- tmds_clk (HDMI)
   ---------------------------------------------------------------------------------------------

   -- serialiser: in this design we use TMDS SelectIO outputs
   GEN_HDMI_DATA: for i in 0 to 2 generate
   begin
      I_HDMI_DATA: entity work.serialiser_10to1_selectio
      port map (
         rst     => hdmi_rst,
         clk     => hdmi_clk,
         clk_x5  => tmds_clk,
         d       => hdmi_tmds(i),
         out_p   => TMDS_data_p(i),
         out_n   => TMDS_data_n(i)
      ); -- I_HDMI_DATA: entity work.serialiser_10to1_selectio
   end generate GEN_HDMI_DATA;

   GEN_HDMI_CLK: entity work.serialiser_10to1_selectio
   port map (
         rst     => hdmi_rst,
         clk     => hdmi_clk,
         clk_x5  => tmds_clk,
         d       => "0000011111",
         out_p   => TMDS_clk_p,
         out_n   => TMDS_clk_n
      ); -- GEN_HDMI_CLK

   ---------------------------------------------------------------------------------------------
>>>>>>> f4e28c2c
   -- Dual Clocks
   ---------------------------------------------------------------------------------------------

   -- IMPORTANT THING TO PONDER AROUND DUAL-CLOCK / DUAL-PORT DEVICES SUCH AS BRAMs:
   --
   -- We might want to make sure, that all dual port dual clock RAMs here that are interacting
   -- with QNICE are rising-edge only, so that we have 20ns time versus the 10ns that are
   -- available due to the "mixed mode" of QNICE needing falling-edge and other parts of
   -- M2M need rising-edge.
   --
   -- Example: gbc4mega65 Cartridge RAM, where we ran into timing closure problems due to this.
   -- Back then, this was solved by adjusting the FPGA speed grade to the right value (-2) and
   -- "luck" due to Vivado picking the right routing optimization strategy.
   --
   -- Possible solution that does not need QNICE changes: In the MMIO-MUX part, introduce
   -- a delay for QNICE when accessing anything via the "0x7000 device system" using the
   -- WAIT_FOR_DATA mechanism. Something like this untested/unproven sketech of code:
   --     process delay_cart_rom : process (clk50)
   --     begin
   --        if rising_edge(clk50) then
   --          if WAIT = '1' then
   --              WAIT <= '0';
   --         elsif gbc_cart_en = '1' then
   --              WAIT <= '1';
   --         end if;
   --     end process;
   -- When doing this, one needs to check QNICE's internal address bus timing to see, if
   -- gbc_cart_en is asserted long enough to still work after this delay. And if not,
   -- some mechanism to compensate for this needs to be found. And of course it might be
   -- that the above-mentioned code is "too slow" (setting WAIT one cycle too late). The
   -- whole thing needs some serious brain-power-investment to be solved.
   --
   -- Advantage: Will make the whole design more robust and less prone to timing closure problems.
   --
   -- Disadvantage: Slower QNICE access to "0x7000 devices"; but as it can be seen at the time
   -- of writing this, this should not be a problem because most of the tasks QNICE does outside
   -- SD card access for mounted floppies and other devices is not realtime and therefore not
   -- timing critical. If this changed, we might introduce "high-speed" devices that are using
   -- the falling-edge and that work without WAIT_FOR_DATA.

   -- Clock domain crossing: QNICE to C64
   i_qnice2main: xpm_cdc_array_single
      generic map (
         WIDTH => 5
      )
      port map (
         src_clk                => qnice_clk,
         src_in(0)              => qnice_csr_reset,
         src_in(1)              => qnice_csr_pause,
         src_in(2)              => qnice_csr_keyboard_on,
         src_in(3)              => qnice_csr_joy1_on,
         src_in(4)              => qnice_csr_joy2_on,
         dest_clk               => main_clk,
         dest_out(0)            => main_qnice_reset,
         dest_out(1)            => main_qnice_pause,
         dest_out(2)            => main_csr_keyboard_on,
         dest_out(3)            => main_csr_joy1_on,
         dest_out(4)            => main_csr_joy2_on
      ); -- i_qnice2main

   -- Clock domain crossing: C64 to QNICE
   i_main2qnice: xpm_cdc_array_single
      generic map (
         WIDTH => 16
      )
      port map (
         src_clk                => main_clk,
         src_in(15 downto 0)    => main_qnice_keys_n,
         dest_clk               => qnice_clk,
         dest_out(15 downto 0)  => qnice_qnice_keys_n
      ); -- i_main2qnice

   -- Clock domain crossing: QNICE to QNICE-On-Screen-Display
   i_qnice2vga: xpm_cdc_array_single
      generic map (
         WIDTH => 33
      )
      port map (
         src_clk                => qnice_clk,
         src_in(15 downto 0)    => qnice_osm_cfg_xy,
         src_in(31 downto 16)   => qnice_osm_cfg_dxdy,
         src_in(32)             => qnice_osm_cfg_enable,
         dest_clk               => video_clk,
         dest_out(15 downto 0)  => video_osm_cfg_xy,
         dest_out(31 downto 16) => video_osm_cfg_dxdy,
         dest_out(32)           => video_osm_cfg_enable
      ); -- i_qnice2vga

   -- C64's RAM modelled as dual clock & dual port RAM so that the Commodore 64 core
   -- as well as QNICE can access it
   c64_ram : entity work.dualport_2clk_ram
      generic map (
         ADDR_WIDTH        => 16,
         DATA_WIDTH        => 8,
         FALLING_A         => false,      -- C64 expects read/write to happen at the rising clock edge
         FALLING_B         => true        -- QNICE expects read/write to happen at the falling clock edge
      )
      port map (
         -- C64 MiSTer core
         clock_a           => main_clk,
         address_a         => std_logic_vector(main_ram_addr),
         data_a            => std_logic_vector(main_ram_data_from_c64),
         wren_a            => main_ram_we,
         q_a               => main_ram_data_to_c64,

         -- QNICE
         clock_b           => qnice_clk,
         address_b         => qnice_ramrom_addr(15 downto 0),
         data_b            => qnice_ramrom_data_o(7 downto 0),
         wren_b            => qnice_c64_ram_we,
         q_b               => qnice_c64_ram_data_o
      );

   -- For now: Let's use a simple BRAM (using only 1 port will make a BRAM) for buffering
   -- the disks that we are mounting. This will work for D64 only.
   -- @TODO: Switch to HyperRAM at a later stage
   mount_buf_ram : entity work.dualport_2clk_ram
      generic map (
         ADDR_WIDTH        => 18,
         DATA_WIDTH        => 8,
         MAXIMUM_SIZE      => 174848,        -- size of standard D64
         FALLING_A         => true
      )
      port map (
         -- QNICE only
         clock_a           => qnice_clk,
         address_a         => qnice_ramrom_addr(17 downto 0),
         data_a            => qnice_ramrom_data_o(7 downto 0),
         wren_a            => qnice_c64_mount_buf_ram_we,
         q_a               => qnice_c64_mount_buf_ram_data_o
      );


   i_osm_vram : entity work.dualport_2clk_ram_byteenable
      generic map (
         G_ADDR_WIDTH   => VRAM_ADDR_WIDTH,
         G_DATA_WIDTH   => 16,
         G_FALLING_A    => true  -- QNICE expects read/write to happen at the falling clock edge
      )
      port map
      (
         a_clk_i        => qnice_clk,
         a_address_i    => qnice_ramrom_addr(VRAM_ADDR_WIDTH-1 downto 0),
         a_data_i       => qnice_ramrom_data_o(7 downto 0) & qnice_ramrom_data_o(7 downto 0),   -- 2 copies of the same data
         a_wren_i       => qnice_vram_we or qnice_vram_attr_we,
         a_byteenable_i => qnice_vram_attr_we & qnice_vram_we,
         a_q_o          => qnice_vram_data,

         b_clk_i        => video_clk,
         b_address_i    => video_osm_vram_addr(VRAM_ADDR_WIDTH-1 downto 0),
         b_q_o          => video_osm_vram_data
      ); -- i_osm_vram


   --------------------------------------------------------
   -- Audio and Video processing pipeline
   --------------------------------------------------------

   p_video_ce : process (video_clk)
   begin
      if rising_edge(video_clk) then
         video_ce <= video_ce(0) & video_ce(video_ce'left downto 1);
      end if;
   end process p_video_ce;

   i_audio_video_pipeline : entity work.audio_video_pipeline
      generic map (
         G_VIDEO_MODE       => C_HDMI_720p_50,
         G_VGA_DX           => VGA_DX,
         G_VGA_DY           => VGA_DY
      )
      port map (
<<<<<<< HEAD
         video_clk_i        => video_clk,
         video_rst_i        => video_rst,
         video_ce_i         => video_ce(0),
         video_red_i        => video_red,
         video_green_i      => video_green,
         video_blue_i       => video_blue,
         video_hs_i         => video_hs,
         video_vs_i         => video_vs,
         video_de_i         => video_de,
         audio_clk_i        => main_clk,
         audio_rst_i        => main_rst,
         audio_left_i       => main_sid_l,
         audio_right_i      => main_sid_r,
         vga_red_o          => vga_red,
         vga_green_o        => vga_green,
         vga_blue_o         => vga_blue,
         vga_hs_o           => vga_hs,
         vga_vs_o           => vga_vs,
         vdac_clk_o         => vdac_clk,
         vdac_syncn_o       => vdac_sync_n,
         vdac_blankn_o      => vdac_blank_n,
         pwm_l_o            => pwm_l,
         pwm_r_o            => pwm_r,
         hdmi_clk_i         => hdmi_clk,
         hdmi_rst_i         => hdmi_rst,
         tmds_clk_i         => tmds_clk,
         tmds_data_p_o      => tmds_data_p,
         tmds_data_n_o      => tmds_data_n,
         tmds_clk_p_o       => tmds_clk_p,
         tmds_clk_n_o       => tmds_clk_n,
         osm_clk_i          => video_clk,
         osm_cfg_enable_i   => video_osm_cfg_enable,
         osm_cfg_xy_i       => video_osm_cfg_xy,
         osm_cfg_dxdy_i     => video_osm_cfg_dxdy,
         osm_vram_addr_o    => video_osm_vram_addr,
         osm_vram_data_i    => video_osm_vram_data,
         hr_clk_i           => hr_clk_x1,
         hr_rst_i           => hr_rst,
         hr_write_o         => hr_write,
         hr_read_o          => hr_read,
         hr_address_o       => hr_address,
         hr_writedata_o     => hr_writedata,
         hr_byteenable_o    => hr_byteenable,
         hr_burstcount_o    => hr_burstcount,
         hr_readdata_i      => hr_readdata,
         hr_readdatavalid_i => hr_readdatavalid,
         hr_waitrequest_i   => hr_waitrequest
      ); -- i_audio_video_pipeline


   --------------------------------------------------------
   -- Instantiate HyperRAM controller
   --------------------------------------------------------

   i_hyperram : entity work.hyperram
      port map (
         clk_x1_i            => hr_clk_x1,
         clk_x2_i            => hr_clk_x2,
         clk_x2_del_i        => hr_clk_x2_del,
         rst_i               => hr_rst,
         avm_write_i         => hr_write,
         avm_read_i          => hr_read,
         avm_address_i       => hr_address,
         avm_writedata_i     => hr_writedata,
         avm_byteenable_i    => hr_byteenable,
         avm_burstcount_i    => hr_burstcount,
         avm_readdata_o      => hr_readdata,
         avm_readdatavalid_o => hr_readdatavalid,
         avm_waitrequest_o   => hr_waitrequest,
         hr_resetn_o         => hr_reset,
         hr_csn_o            => hr_cs0,
         hr_ck_o             => hr_clk_p,
         hr_rwds_in_i        => hr_rwds_in,
         hr_rwds_out_o       => hr_rwds_out,
         hr_rwds_oe_o        => hr_rwds_oe,
         hr_dq_in_i          => hr_dq_in,
         hr_dq_out_o         => hr_dq_out,
         hr_dq_oe_o          => hr_dq_oe
      ); -- i_hyperram

   -- Tri-state buffers for HyperRAM
   hr_rwds    <= hr_rwds_out when hr_rwds_oe = '1' else 'Z';
   hr_d       <= hr_dq_out   when hr_dq_oe   = '1' else (others => 'Z');
   hr_rwds_in <= hr_rwds;
   hr_dq_in   <= hr_d;
=======
         clock_a      => qnice_clk,
         address_a    => qnice_ramrom_addr(VRAM_ADDR_WIDTH-1 downto 0),
         data_a       => qnice_ramrom_data_o(7 downto 0),
         wren_a       => qnice_vram_attr_we,
         q_a          => qnice_vram_attr_data_o,

         clock_b      => video_clk,
         address_b    => video_osm_vram_addr(VRAM_ADDR_WIDTH-1 downto 0),       -- same address as VRAM
         q_b          => video_osm_vram_attr
      ); -- osm_vram_attr
>>>>>>> f4e28c2c

end architecture beh;<|MERGE_RESOLUTION|>--- conflicted
+++ resolved
@@ -155,11 +155,7 @@
 ---------------------------------------------------------------------------------------------
 
 signal c64_ntsc               : std_logic;                     -- global switch: 0 = PAL mode, 1 = NTSC mode
-<<<<<<< HEAD
 signal c64_clock_speed        : natural;                       -- clock speed depending on PAL/NTSC
-=======
-signal c64_clock_speed        : natural;                       -- clock speed depending on PAL/NTSC     
->>>>>>> f4e28c2c
 
 -- QNICE control and status register
 signal main_qnice_reset       : std_logic;
@@ -311,11 +307,7 @@
    -- above-mentioned signals will put a strain on our timing closure. Due to the fact
    -- that switching between PAL and NTSC does not happen very often, it is OK to accept
    -- that the calculations might take multiple cycles and therefore use a False Path or
-<<<<<<< HEAD
    -- another measure in the XDC.
-=======
-   -- another measure in the XDC. 
->>>>>>> f4e28c2c
 
    c64_ntsc <= '0'; -- @TODO: For now, we hardcode PAL mode
    c64_clock_speed <= CORE_CLK_SPEED_PAL when c64_ntsc = '0' else CORE_CLK_SPEED_NTSC;
@@ -331,11 +323,7 @@
          clk_video_i          => video_clk,
          reset_i              => main_rst or main_qnice_reset,
          pause_i              => main_qnice_pause,
-<<<<<<< HEAD
-
-=======
- 
->>>>>>> f4e28c2c
+
          -- global PAL/NTSC switch; c64_clock_speed depends on mode and needs to be very exact for avoiding clock drift
          c64_ntsc_i           => c64_ntsc,
          clk_main_speed_i     => c64_clock_speed,
@@ -397,11 +385,7 @@
          kio10_i              => kb_io2,
 
          -- interface to the core
-<<<<<<< HEAD
          enable_core_i        => main_csr_keyboard_on,
-=======
-         enable_core_i        => main_csr_keyboard_on,         
->>>>>>> f4e28c2c
          key_num_o            => main_key_num,
          key_pressed_n_o      => main_key_pressed_n,
 
@@ -409,23 +393,6 @@
          qnice_keys_n_o       => main_qnice_keys_n
       ); -- i_m2m_keyb
 
-<<<<<<< HEAD
-=======
-   -- Convert the C64's PCM output to pulse density modulation
-   i_pcm2pdm : entity work.pcm_to_pdm
-      port map
-      (
-         cpuclock                => main_clk,
-
-         pcm_left                => main_sid_l,
-         pcm_right               => main_sid_r,
-
-         -- Pulse Density Modulation (PDM is supposed to sound better than PWM on MEGA65)
-         pdm_left                => pwm_l,
-         pdm_right               => pwm_r,
-         audio_mode              => '0'         -- 0=PDM, 1=PWM
-      ); -- i_pcm2pdm
->>>>>>> f4e28c2c
 
    ---------------------------------------------------------------------------------------------
    -- qnice_clk
@@ -560,165 +527,6 @@
    end process qnice_ramrom_devices;
 
    ---------------------------------------------------------------------------------------------
-<<<<<<< HEAD
-=======
-   -- video_clk (VGA output)
-   ---------------------------------------------------------------------------------------------
-
-   p_video_vga_ce : process (video_clk)
-   begin
-      if rising_edge(video_clk) then
-         video_vga_ce <= video_vga_ce(0) & video_vga_ce(video_vga_ce'left downto 1);
-      end if;
-   end process p_video_vga_ce;
-
-   i_video_overlay : entity work.video_overlay
-      generic  map (
-         G_VGA_DX         => VGA_DX,
-         G_VGA_DY         => VGA_DY,
-         G_FONT_DX        => FONT_DX,
-         G_FONT_DY        => FONT_DY
-      )
-      port map (
-         vga_clk_i        => video_clk,
-         vga_ce_i         => video_vga_ce(0),
-         vga_red_i        => video_vga_red,
-         vga_green_i      => video_vga_green,
-         vga_blue_i       => video_vga_blue,
-         vga_hs_i         => video_vga_hs,
-         vga_vs_i         => video_vga_vs,
-         vga_de_i         => video_vga_de,
-         vga_cfg_enable_i => video_osm_cfg_enable,
-         vga_cfg_xy_i     => video_osm_cfg_xy,
-         vga_cfg_dxdy_i   => video_osm_cfg_dxdy,
-         vga_vram_addr_o  => video_osm_vram_addr,
-         vga_vram_data_i  => video_osm_vram_data,
-         vga_vram_attr_i  => video_osm_vram_attr,
-         vga_ce_o         => open,
-         vga_red_o        => video_osm_red,
-         vga_green_o      => video_osm_green,
-         vga_blue_o       => video_osm_blue,
-         vga_hs_o         => video_osm_hs,
-         vga_vs_o         => video_osm_vs,
-         vga_de_o         => open
-      ); -- i_video_overlay
-
-   vga_red   <= video_osm_red;
-   vga_green <= video_osm_green;
-   vga_blue  <= video_osm_blue;
-   vga_hs    <= video_osm_hs;
-   vga_vs    <= video_osm_vs;
-
-   -- Make the VDAC output the image
-   vdac_sync_n  <= '0';
-   vdac_blank_n <= '1';
-   vdac_clk     <= not video_clk;
-
-   ---------------------------------------------------------------------------------------------
-   -- hdmi_clk
-   ---------------------------------------------------------------------------------------------
-
-   reset_na <= not (video_rst or hdmi_rst or hr_rst);
-
-   i_video_rescaler : entity work.video_rescaler
-      generic map (
-         G_VIDEO_MODE => VIDEO_MODE
-      )
-      port map (
-         reset_na_i      => reset_na,
-         core_clk_i      => video_clk,
-         core_ce_i       => video_vga_ce(0),
-         core_r_i        => video_vga_red,
-         core_g_i        => video_vga_green,
-         core_b_i        => video_vga_blue,
-         core_hs_i       => video_vga_hs,
-         core_vs_i       => video_vga_vs,
-         core_de_i       => video_vga_de,
-
-         vga_clk_i       => hdmi_clk,
-         vga_ce_i        => '1',
-         vga_r_o         => hdmi_scaled_red,
-         vga_g_o         => hdmi_scaled_green,
-         vga_b_o         => hdmi_scaled_blue,
-         vga_hs_o        => hdmi_scaled_hs,
-         vga_vs_o        => hdmi_scaled_vs,
-         vga_de_o        => hdmi_scaled_de,
-
-         hr_clk_x1_i     => hr_clk_x1,
-         hr_clk_x2_i     => hr_clk_x2,
-         hr_clk_x2_del_i => hr_clk_x2_del,
-         hr_rst_i        => hr_rst,
-         hr_resetn       => hr_reset,
-         hr_csn          => hr_cs0,
-         hr_ck           => hr_clk_p,
-         hr_rwds         => hr_rwds,
-         hr_dq           => hr_d
-      ); -- i_video_rescaler
-
-
-   i_vga_to_hdmi : entity work.vga_to_hdmi
-      port map (
-         select_44100 => '0',
-         dvi          => '0',                         -- DVI mode: if activated, HDMI extensions like sound are deactivated
-         vic          => std_logic_vector(to_unsigned(VIDEO_MODE.CEA_CTA_VIC, 8)),  -- CEA/CTA VIC 17=PAL @ 50 Hz 4:3
-         aspect       => VIDEO_MODE.ASPECT,           -- "01" which means 4:3 which fits for PAL
-         pix_rep      => VIDEO_MODE.PIXEL_REP,        -- no pixel repetition for PAL
-         vs_pol       => VIDEO_MODE.V_POL,            -- horizontal polarity: negative
-         hs_pol       => VIDEO_MODE.H_POL,            -- vertaical polarity: negative
-
-         vga_rst      => hdmi_rst,                    -- active high reset
-         vga_clk      => hdmi_clk,                    -- VGA pixel clock
-         vga_vs       => hdmi_scaled_vs,
-         vga_hs       => hdmi_scaled_hs,
-         vga_de       => hdmi_scaled_de,
-         vga_r        => hdmi_scaled_red,
-         vga_g        => hdmi_scaled_green,
-         vga_b        => hdmi_scaled_blue,
-
-         -- PCM audio
-         pcm_rst      => main_rst,
-         pcm_clk      => main_clk,
-         pcm_clken    => '0',
-         pcm_l        => (others => '0'),
-         pcm_r        => (others => '0'),
-         pcm_acr      => '0',
-         pcm_n        => (others => '0'),
-         pcm_cts      => (others => '0'),
-
-         -- TMDS output (parallel)
-         tmds         => hdmi_tmds
-      ); -- i_vga_to_hdmi
-
-   ---------------------------------------------------------------------------------------------
-   -- tmds_clk (HDMI)
-   ---------------------------------------------------------------------------------------------
-
-   -- serialiser: in this design we use TMDS SelectIO outputs
-   GEN_HDMI_DATA: for i in 0 to 2 generate
-   begin
-      I_HDMI_DATA: entity work.serialiser_10to1_selectio
-      port map (
-         rst     => hdmi_rst,
-         clk     => hdmi_clk,
-         clk_x5  => tmds_clk,
-         d       => hdmi_tmds(i),
-         out_p   => TMDS_data_p(i),
-         out_n   => TMDS_data_n(i)
-      ); -- I_HDMI_DATA: entity work.serialiser_10to1_selectio
-   end generate GEN_HDMI_DATA;
-
-   GEN_HDMI_CLK: entity work.serialiser_10to1_selectio
-   port map (
-         rst     => hdmi_rst,
-         clk     => hdmi_clk,
-         clk_x5  => tmds_clk,
-         d       => "0000011111",
-         out_p   => TMDS_clk_p,
-         out_n   => TMDS_clk_n
-      ); -- GEN_HDMI_CLK
-
-   ---------------------------------------------------------------------------------------------
->>>>>>> f4e28c2c
    -- Dual Clocks
    ---------------------------------------------------------------------------------------------
 
@@ -891,7 +699,6 @@
          G_VGA_DY           => VGA_DY
       )
       port map (
-<<<<<<< HEAD
          video_clk_i        => video_clk,
          video_rst_i        => video_rst,
          video_ce_i         => video_ce(0),
@@ -977,17 +784,5 @@
    hr_d       <= hr_dq_out   when hr_dq_oe   = '1' else (others => 'Z');
    hr_rwds_in <= hr_rwds;
    hr_dq_in   <= hr_d;
-=======
-         clock_a      => qnice_clk,
-         address_a    => qnice_ramrom_addr(VRAM_ADDR_WIDTH-1 downto 0),
-         data_a       => qnice_ramrom_data_o(7 downto 0),
-         wren_a       => qnice_vram_attr_we,
-         q_a          => qnice_vram_attr_data_o,
-
-         clock_b      => video_clk,
-         address_b    => video_osm_vram_addr(VRAM_ADDR_WIDTH-1 downto 0),       -- same address as VRAM
-         q_b          => video_osm_vram_attr
-      ); -- osm_vram_attr
->>>>>>> f4e28c2c
 
 end architecture beh;