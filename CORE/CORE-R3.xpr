--- conflicted
+++ resolved
@@ -785,17 +785,7 @@
     <FileSet Name="sim" Type="SimulationSrcs" RelSrcDir="$PSRCDIR/sim" RelGenDir="$PGENDIR/sim">
       <Filter Type="Srcs"/>
       <File Path="$PPRDIR/vhdl/tb_crt_loader.vhd">
-<<<<<<< HEAD
-        <FileInfo SFType="VHDL2008">
-          <Attr Name="UsedIn" Val="synthesis"/>
-          <Attr Name="UsedIn" Val="simulation"/>
-        </FileInfo>
-      </File>
-      <File Path="$PPRDIR/../M2M/vhdl/memory/avm_rom.vhd">
-=======
->>>>>>> 8cb8830f
-        <FileInfo SFType="VHDL2008">
-          <Attr Name="AutoDisabled" Val="1"/>
+        <FileInfo SFType="VHDL2008">
           <Attr Name="UsedIn" Val="synthesis"/>
           <Attr Name="UsedIn" Val="simulation"/>
         </FileInfo>
