<?xml version="1.0" encoding="UTF-8"?>
<!-- Product Version: Vivado v2022.2 (64-bit)              -->
<!--                                                         -->
<!-- Copyright 1986-2022 Xilinx, Inc. All Rights Reserved.   -->

<Project Version="7" Minor="61" Path="/media/psf/Home/Documents/Privat/GNR/dev/MEGA65/C64MEGA65/CORE/CORE-R3.xpr">
  <DefaultLaunch Dir="$PRUNDIR"/>
  <Configuration>
    <Option Name="Id" Val="926450cd97ce43fe9c0a128c0d719455"/>
    <Option Name="Part" Val="xc7a200tfbg484-2"/>
    <Option Name="CompiledLibDir" Val="$PCACHEDIR/compile_simlib"/>
    <Option Name="CompiledLibDirXSim" Val=""/>
    <Option Name="CompiledLibDirModelSim" Val="$PCACHEDIR/compile_simlib/modelsim"/>
    <Option Name="CompiledLibDirQuesta" Val="$PCACHEDIR/compile_simlib/questa"/>
    <Option Name="CompiledLibDirXcelium" Val="$PCACHEDIR/compile_simlib/xcelium"/>
    <Option Name="CompiledLibDirVCS" Val="$PCACHEDIR/compile_simlib/vcs"/>
    <Option Name="CompiledLibDirRiviera" Val="$PCACHEDIR/compile_simlib/riviera"/>
    <Option Name="CompiledLibDirActivehdl" Val="$PCACHEDIR/compile_simlib/activehdl"/>
    <Option Name="SimulatorInstallDirModelSim" Val=""/>
    <Option Name="SimulatorInstallDirQuesta" Val=""/>
    <Option Name="SimulatorInstallDirXcelium" Val=""/>
    <Option Name="SimulatorInstallDirVCS" Val=""/>
    <Option Name="SimulatorInstallDirRiviera" Val=""/>
    <Option Name="SimulatorInstallDirActiveHdl" Val=""/>
    <Option Name="SimulatorGccInstallDirModelSim" Val=""/>
    <Option Name="SimulatorGccInstallDirQuesta" Val=""/>
    <Option Name="SimulatorGccInstallDirXcelium" Val=""/>
    <Option Name="SimulatorGccInstallDirVCS" Val=""/>
    <Option Name="SimulatorGccInstallDirRiviera" Val=""/>
    <Option Name="SimulatorGccInstallDirActiveHdl" Val=""/>
    <Option Name="SimulatorVersionXsim" Val="2022.2"/>
    <Option Name="SimulatorVersionModelSim" Val="2022.2"/>
    <Option Name="SimulatorVersionQuesta" Val="2022.2"/>
    <Option Name="SimulatorVersionXcelium" Val="21.09.009"/>
    <Option Name="SimulatorVersionVCS" Val="S-2021.09"/>
    <Option Name="SimulatorVersionRiviera" Val="2022.04"/>
    <Option Name="SimulatorVersionActiveHdl" Val="13.0"/>
    <Option Name="SimulatorGccVersionXsim" Val="6.2.0"/>
    <Option Name="SimulatorGccVersionModelSim" Val="7.4.0"/>
    <Option Name="SimulatorGccVersionQuesta" Val="7.4.0"/>
    <Option Name="SimulatorGccVersionXcelium" Val="9.3.0"/>
    <Option Name="SimulatorGccVersionVCS" Val="9.2.0"/>
    <Option Name="SimulatorGccVersionRiviera" Val="9.3.0"/>
    <Option Name="SimulatorGccVersionActiveHdl" Val="9.3.0"/>
    <Option Name="BoardPart" Val=""/>
    <Option Name="ActiveSimSet" Val="sim"/>
    <Option Name="DefaultLib" Val="xil_defaultlib"/>
    <Option Name="ProjectType" Val="Default"/>
    <Option Name="IPOutputRepo" Val="$PCACHEDIR/ip"/>
    <Option Name="IPDefaultOutputPath" Val="$PGENDIR/sources_1"/>
    <Option Name="IPCachePermission" Val="read"/>
    <Option Name="IPCachePermission" Val="write"/>
    <Option Name="EnableCoreContainer" Val="FALSE"/>
    <Option Name="EnableResourceEstimation" Val="FALSE"/>
    <Option Name="SimCompileState" Val="TRUE"/>
    <Option Name="CreateRefXciForCoreContainers" Val="FALSE"/>
    <Option Name="IPUserFilesDir" Val="$PIPUSERFILESDIR"/>
    <Option Name="IPStaticSourceDir" Val="$PIPUSERFILESDIR/ipstatic"/>
    <Option Name="EnableBDX" Val="FALSE"/>
    <Option Name="WTXSimLaunchSim" Val="14"/>
    <Option Name="WTModelSimLaunchSim" Val="0"/>
    <Option Name="WTQuestaLaunchSim" Val="0"/>
    <Option Name="WTIesLaunchSim" Val="0"/>
    <Option Name="WTVcsLaunchSim" Val="0"/>
    <Option Name="WTRivieraLaunchSim" Val="0"/>
    <Option Name="WTActivehdlLaunchSim" Val="0"/>
    <Option Name="WTXSimExportSim" Val="0"/>
    <Option Name="WTModelSimExportSim" Val="0"/>
    <Option Name="WTQuestaExportSim" Val="0"/>
    <Option Name="WTIesExportSim" Val="0"/>
    <Option Name="WTVcsExportSim" Val="0"/>
    <Option Name="WTRivieraExportSim" Val="0"/>
    <Option Name="WTActivehdlExportSim" Val="0"/>
    <Option Name="GenerateIPUpgradeLog" Val="TRUE"/>
    <Option Name="XSimRadix" Val="hex"/>
    <Option Name="XSimTimeUnit" Val="ns"/>
    <Option Name="XSimArrayDisplayLimit" Val="1024"/>
    <Option Name="XSimTraceLimit" Val="65536"/>
    <Option Name="SimTypes" Val="rtl"/>
    <Option Name="SimTypes" Val="bfm"/>
    <Option Name="SimTypes" Val="tlm"/>
    <Option Name="SimTypes" Val="tlm_dpi"/>
    <Option Name="MEMEnableMemoryMapGeneration" Val="TRUE"/>
    <Option Name="DcpsUptoDate" Val="TRUE"/>
    <Option Name="ClassicSocBoot" Val="FALSE"/>
    <Option Name="LocalIPRepoLeafDirName" Val="ip_repo"/>
  </Configuration>
  <FileSets Version="1" Minor="31">
    <FileSet Name="sources_1" Type="DesignSrcs" RelSrcDir="$PSRCDIR/sources_1" RelGenDir="$PGENDIR/sources_1">
      <Filter Type="Srcs"/>
      <File Path="$PPRDIR/C64_MiSTerMEGA65/rtl/mos6526.v">
        <FileInfo>
          <Attr Name="UsedIn" Val="synthesis"/>
          <Attr Name="UsedIn" Val="implementation"/>
          <Attr Name="UsedIn" Val="simulation"/>
        </FileInfo>
      </File>
      <File Path="$PPRDIR/../M2M/vhdl/av_pipeline/audio_out.v">
        <FileInfo SFType="SVerilog">
          <Attr Name="UsedIn" Val="synthesis"/>
          <Attr Name="UsedIn" Val="implementation"/>
          <Attr Name="UsedIn" Val="simulation"/>
        </FileInfo>
      </File>
      <File Path="$PPRDIR/C64_MiSTerMEGA65/rtl/iec_drive/c1541_drv.sv">
        <FileInfo>
          <Attr Name="UsedIn" Val="synthesis"/>
          <Attr Name="UsedIn" Val="implementation"/>
          <Attr Name="UsedIn" Val="simulation"/>
        </FileInfo>
      </File>
      <File Path="$PPRDIR/C64_MiSTerMEGA65/rtl/iec_drive/c1541_gcr.sv">
        <FileInfo>
          <Attr Name="UsedIn" Val="synthesis"/>
          <Attr Name="UsedIn" Val="implementation"/>
          <Attr Name="UsedIn" Val="simulation"/>
        </FileInfo>
      </File>
      <File Path="$PPRDIR/C64_MiSTerMEGA65/rtl/iec_drive/c1541_logic.sv">
        <FileInfo>
          <Attr Name="UsedIn" Val="synthesis"/>
          <Attr Name="UsedIn" Val="implementation"/>
          <Attr Name="UsedIn" Val="simulation"/>
        </FileInfo>
      </File>
      <File Path="$PPRDIR/C64_MiSTerMEGA65/rtl/iec_drive/c1541_multi.sv">
        <FileInfo>
          <Attr Name="UsedIn" Val="synthesis"/>
          <Attr Name="UsedIn" Val="implementation"/>
          <Attr Name="UsedIn" Val="simulation"/>
        </FileInfo>
      </File>
      <File Path="$PPRDIR/C64_MiSTerMEGA65/rtl/iec_drive/c1541_track.sv">
        <FileInfo>
          <Attr Name="UsedIn" Val="synthesis"/>
          <Attr Name="UsedIn" Val="implementation"/>
          <Attr Name="UsedIn" Val="simulation"/>
        </FileInfo>
      </File>
      <File Path="$PPRDIR/../M2M/vhdl/controllers/MiSTer/csync.sv">
        <FileInfo>
          <Attr Name="UsedIn" Val="synthesis"/>
          <Attr Name="UsedIn" Val="implementation"/>
          <Attr Name="UsedIn" Val="simulation"/>
        </FileInfo>
      </File>
      <File Path="$PPRDIR/../M2M/vhdl/controllers/MiSTer/hq2x.sv">
        <FileInfo>
          <Attr Name="UsedIn" Val="synthesis"/>
          <Attr Name="UsedIn" Val="implementation"/>
          <Attr Name="UsedIn" Val="simulation"/>
        </FileInfo>
      </File>
      <File Path="$PPRDIR/C64_MiSTerMEGA65/rtl/iec_drive/iec_drive.sv">
        <FileInfo>
          <Attr Name="UsedIn" Val="synthesis"/>
          <Attr Name="UsedIn" Val="implementation"/>
          <Attr Name="UsedIn" Val="simulation"/>
        </FileInfo>
      </File>
      <File Path="$PPRDIR/C64_MiSTerMEGA65/rtl/iec_drive/iecdrv_misc.sv">
        <FileInfo>
          <Attr Name="UsedIn" Val="synthesis"/>
          <Attr Name="UsedIn" Val="implementation"/>
          <Attr Name="UsedIn" Val="simulation"/>
        </FileInfo>
      </File>
      <File Path="$PPRDIR/../M2M/vhdl/controllers/MiSTer/iir_filter.v">
        <FileInfo SFType="SVerilog">
          <Attr Name="UsedIn" Val="synthesis"/>
          <Attr Name="UsedIn" Val="implementation"/>
          <Attr Name="UsedIn" Val="simulation"/>
        </FileInfo>
      </File>
      <File Path="$PPRDIR/C64_MiSTerMEGA65/rtl/reu.v">
        <FileInfo SFType="SVerilog">
          <Attr Name="UsedIn" Val="synthesis"/>
          <Attr Name="UsedIn" Val="implementation"/>
          <Attr Name="UsedIn" Val="simulation"/>
        </FileInfo>
      </File>
      <File Path="$PPRDIR/../M2M/vhdl/controllers/MiSTer/scandoubler.v">
        <FileInfo SFType="SVerilog">
          <Attr Name="UsedIn" Val="synthesis"/>
          <Attr Name="UsedIn" Val="implementation"/>
          <Attr Name="UsedIn" Val="simulation"/>
        </FileInfo>
      </File>
      <File Path="$PPRDIR/C64_MiSTerMEGA65/rtl/sid/sid_envelope.sv">
        <FileInfo>
          <Attr Name="UsedIn" Val="synthesis"/>
          <Attr Name="UsedIn" Val="implementation"/>
          <Attr Name="UsedIn" Val="simulation"/>
        </FileInfo>
      </File>
      <File Path="$PPRDIR/C64_MiSTerMEGA65/rtl/sid/sid_filters.sv">
        <FileInfo>
          <Attr Name="UsedIn" Val="synthesis"/>
          <Attr Name="UsedIn" Val="implementation"/>
          <Attr Name="UsedIn" Val="simulation"/>
        </FileInfo>
      </File>
      <File Path="$PPRDIR/C64_MiSTerMEGA65/rtl/sid/sid_tables.sv">
        <FileInfo>
          <Attr Name="UsedIn" Val="synthesis"/>
          <Attr Name="UsedIn" Val="implementation"/>
          <Attr Name="UsedIn" Val="simulation"/>
        </FileInfo>
      </File>
      <File Path="$PPRDIR/C64_MiSTerMEGA65/rtl/sid/sid_top.sv">
        <FileInfo>
          <Attr Name="UsedIn" Val="synthesis"/>
          <Attr Name="UsedIn" Val="implementation"/>
          <Attr Name="UsedIn" Val="simulation"/>
        </FileInfo>
      </File>
      <File Path="$PPRDIR/C64_MiSTerMEGA65/rtl/sid/sid_voice.sv">
        <FileInfo>
          <Attr Name="UsedIn" Val="synthesis"/>
          <Attr Name="UsedIn" Val="implementation"/>
          <Attr Name="UsedIn" Val="simulation"/>
        </FileInfo>
      </File>
      <File Path="$PPRDIR/../M2M/vhdl/controllers/MiSTer/video_freezer.sv">
        <FileInfo>
          <Attr Name="UsedIn" Val="synthesis"/>
          <Attr Name="UsedIn" Val="implementation"/>
          <Attr Name="UsedIn" Val="simulation"/>
        </FileInfo>
      </File>
      <File Path="$PPRDIR/../M2M/vhdl/controllers/MiSTer/video_mixer.sv">
        <FileInfo>
          <Attr Name="UsedIn" Val="synthesis"/>
          <Attr Name="UsedIn" Val="implementation"/>
          <Attr Name="UsedIn" Val="simulation"/>
        </FileInfo>
      </File>
      <File Path="$PPRDIR/../M2M/vhdl/tdp_ram.vhd">
        <FileInfo SFType="VHDL2008">
          <Attr Name="UsedIn" Val="synthesis"/>
          <Attr Name="UsedIn" Val="simulation"/>
        </FileInfo>
      </File>
      <File Path="$PPRDIR/../M2M/vhdl/2port2clk_ram.vhd">
        <FileInfo SFType="VHDL2008">
          <Attr Name="UsedIn" Val="synthesis"/>
          <Attr Name="UsedIn" Val="simulation"/>
        </FileInfo>
      </File>
      <File Path="$PPRDIR/../M2M/vhdl/2port2clk_ram_byteenable.vhd">
        <FileInfo SFType="VHDL2008">
          <Attr Name="UsedIn" Val="synthesis"/>
          <Attr Name="UsedIn" Val="simulation"/>
        </FileInfo>
      </File>
      <File Path="$PPRDIR/../M2M/QNICE/vhdl/EAE.vhd">
        <FileInfo SFType="VHDL2008">
          <Attr Name="UsedIn" Val="synthesis"/>
          <Attr Name="UsedIn" Val="simulation"/>
        </FileInfo>
      </File>
      <File Path="$PPRDIR/C64_MiSTerMEGA65/rtl/t65/T65_Pack.vhd">
        <FileInfo SFType="VHDL2008">
          <Attr Name="UsedIn" Val="synthesis"/>
          <Attr Name="UsedIn" Val="simulation"/>
        </FileInfo>
      </File>
      <File Path="$PPRDIR/C64_MiSTerMEGA65/rtl/t65/T65_MCode.vhd">
        <FileInfo SFType="VHDL2008">
          <Attr Name="UsedIn" Val="synthesis"/>
          <Attr Name="UsedIn" Val="simulation"/>
        </FileInfo>
      </File>
      <File Path="$PPRDIR/C64_MiSTerMEGA65/rtl/t65/T65_ALU.vhd">
        <FileInfo SFType="VHDL2008">
          <Attr Name="UsedIn" Val="synthesis"/>
          <Attr Name="UsedIn" Val="simulation"/>
        </FileInfo>
      </File>
      <File Path="$PPRDIR/C64_MiSTerMEGA65/rtl/t65/T65.vhd">
        <FileInfo SFType="VHDL2008">
          <Attr Name="UsedIn" Val="synthesis"/>
          <Attr Name="UsedIn" Val="simulation"/>
        </FileInfo>
      </File>
      <File Path="$PPRDIR/../M2M/QNICE/vhdl/cpu_constants.vhd">
        <FileInfo SFType="VHDL2008">
          <Attr Name="UsedIn" Val="synthesis"/>
          <Attr Name="UsedIn" Val="simulation"/>
        </FileInfo>
      </File>
      <File Path="$PPRDIR/../M2M/QNICE/vhdl/alu.vhd">
        <FileInfo SFType="VHDL2008">
          <Attr Name="UsedIn" Val="synthesis"/>
          <Attr Name="UsedIn" Val="simulation"/>
        </FileInfo>
      </File>
      <File Path="$PPRDIR/../M2M/QNICE/vhdl/alu_shifter.vhd">
        <FileInfo SFType="VHDL2008">
          <Attr Name="UsedIn" Val="synthesis"/>
          <Attr Name="UsedIn" Val="simulation"/>
        </FileInfo>
      </File>
      <File Path="$PPRDIR/../M2M/vhdl/controllers/M65/pcm_to_pdm.vhdl">
        <FileInfo SFType="VHDL2008">
          <Attr Name="UsedIn" Val="synthesis"/>
          <Attr Name="UsedIn" Val="simulation"/>
        </FileInfo>
      </File>
      <File Path="$PPRDIR/../M2M/vhdl/av_pipeline/vga_recover_counters.vhd">
        <FileInfo SFType="VHDL2008">
          <Attr Name="UsedIn" Val="synthesis"/>
          <Attr Name="UsedIn" Val="simulation"/>
        </FileInfo>
      </File>
      <File Path="$PPRDIR/../M2M/QNICE/vhdl/tools.vhd">
        <FileInfo SFType="VHDL2008">
          <Attr Name="UsedIn" Val="synthesis"/>
          <Attr Name="UsedIn" Val="simulation"/>
        </FileInfo>
      </File>
      <File Path="$PPRDIR/../M2M/vhdl/av_pipeline/vga_osm.vhd">
        <FileInfo SFType="VHDL2008">
          <Attr Name="UsedIn" Val="synthesis"/>
          <Attr Name="UsedIn" Val="simulation"/>
        </FileInfo>
      </File>
      <File Path="$PPRDIR/../M2M/vhdl/av_pipeline/video_overlay.vhd">
        <FileInfo SFType="VHDL2008">
          <Attr Name="UsedIn" Val="synthesis"/>
          <Attr Name="UsedIn" Val="simulation"/>
        </FileInfo>
      </File>
      <File Path="$PPRDIR/../M2M/vhdl/av_pipeline/analog_pipeline.vhd">
        <FileInfo SFType="VHDL2008">
          <Attr Name="UsedIn" Val="synthesis"/>
          <Attr Name="UsedIn" Val="simulation"/>
        </FileInfo>
      </File>
      <File Path="$PPRDIR/../M2M/vhdl/av_pipeline/ascal.vhd">
        <FileInfo SFType="VHDL2008">
          <Attr Name="UsedIn" Val="synthesis"/>
          <Attr Name="UsedIn" Val="simulation"/>
        </FileInfo>
      </File>
      <File Path="$PPRDIR/../M2M/vhdl/memory/avm_arbit.vhd">
        <FileInfo SFType="VHDL2008">
          <Attr Name="UsedIn" Val="synthesis"/>
          <Attr Name="UsedIn" Val="simulation"/>
        </FileInfo>
      </File>
      <File Path="$PPRDIR/../M2M/vhdl/memory/avm_arbit_general.vhd">
        <FileInfo SFType="VHDL2008">
          <Attr Name="UsedIn" Val="synthesis"/>
          <Attr Name="UsedIn" Val="simulation"/>
        </FileInfo>
      </File>
      <File Path="$PPRDIR/../M2M/vhdl/memory/avm_cache.vhd">
        <FileInfo SFType="VHDL2008">
          <Attr Name="UsedIn" Val="synthesis"/>
          <Attr Name="UsedIn" Val="simulation"/>
        </FileInfo>
      </File>
      <File Path="$PPRDIR/../M2M/vhdl/memory/avm_decrease.vhd">
        <FileInfo SFType="VHDL2008">
          <Attr Name="UsedIn" Val="synthesis"/>
          <Attr Name="UsedIn" Val="simulation"/>
        </FileInfo>
      </File>
      <File Path="$PPRDIR/../M2M/vhdl/memory/axi_fifo.vhd">
        <FileInfo SFType="VHDL2008">
          <Attr Name="UsedIn" Val="synthesis"/>
          <Attr Name="UsedIn" Val="simulation"/>
        </FileInfo>
      </File>
      <File Path="$PPRDIR/../M2M/vhdl/memory/avm_fifo.vhd">
        <FileInfo SFType="VHDL2008">
          <Attr Name="UsedIn" Val="synthesis"/>
          <Attr Name="UsedIn" Val="simulation"/>
        </FileInfo>
      </File>
      <File Path="$PPRDIR/../M2M/QNICE/vhdl/basic_uart.vhd">
        <FileInfo SFType="VHDL2008">
          <Attr Name="UsedIn" Val="synthesis"/>
          <Attr Name="UsedIn" Val="simulation"/>
        </FileInfo>
      </File>
      <File Path="$PPRDIR/../M2M/vhdl/QNICE/qnice_globals.vhd">
        <FileInfo SFType="VHDL2008">
          <Attr Name="UsedIn" Val="synthesis"/>
          <Attr Name="UsedIn" Val="simulation"/>
        </FileInfo>
      </File>
      <File Path="$PPRDIR/../M2M/QNICE/vhdl/block_ram.vhd">
        <FileInfo SFType="VHDL2008">
          <Attr Name="UsedIn" Val="synthesis"/>
          <Attr Name="UsedIn" Val="simulation"/>
        </FileInfo>
      </File>
      <File Path="$PPRDIR/../M2M/QNICE/vhdl/block_rom.vhd">
        <FileInfo SFType="VHDL2008">
          <Attr Name="UsedIn" Val="synthesis"/>
          <Attr Name="UsedIn" Val="simulation"/>
        </FileInfo>
      </File>
      <File Path="$PPRDIR/../M2M/QNICE/vhdl/bus_uart.vhd">
        <FileInfo SFType="VHDL2008">
          <Attr Name="UsedIn" Val="synthesis"/>
          <Attr Name="UsedIn" Val="simulation"/>
        </FileInfo>
      </File>
      <File Path="$PPRDIR/../M2M/QNICE/vhdl/byte_bram.vhd">
        <FileInfo SFType="VHDL2008">
          <Attr Name="UsedIn" Val="synthesis"/>
          <Attr Name="UsedIn" Val="simulation"/>
        </FileInfo>
      </File>
<<<<<<< HEAD
      <File Path="$PPRDIR/vhdl/cartridge.vhd">
=======
      <File Path="$PPRDIR/vhdl/cartridge_heuristics.vhd">
>>>>>>> 7a1022bb
        <FileInfo SFType="VHDL2008">
          <Attr Name="UsedIn" Val="synthesis"/>
          <Attr Name="UsedIn" Val="simulation"/>
        </FileInfo>
      </File>
      <File Path="$PPRDIR/../M2M/vhdl/cdc_stable.vhd">
        <FileInfo SFType="VHDL2008">
          <Attr Name="UsedIn" Val="synthesis"/>
          <Attr Name="UsedIn" Val="simulation"/>
        </FileInfo>
      </File>
      <File Path="$PPRDIR/../M2M/vhdl/cdc_slow.vhd">
        <FileInfo SFType="VHDL2008">
          <Attr Name="UsedIn" Val="synthesis"/>
          <Attr Name="UsedIn" Val="simulation"/>
        </FileInfo>
      </File>
      <File Path="$PPRDIR/vhdl/clk.vhd">
        <FileInfo SFType="VHDL2008">
          <Attr Name="UsedIn" Val="synthesis"/>
          <Attr Name="UsedIn" Val="simulation"/>
        </FileInfo>
      </File>
      <File Path="$PPRDIR/../M2M/vhdl/clk_m2m.vhd">
        <FileInfo SFType="VHDL2008">
          <Attr Name="UsedIn" Val="synthesis"/>
          <Attr Name="UsedIn" Val="simulation"/>
        </FileInfo>
      </File>
      <File Path="$PPRDIR/../M2M/vhdl/av_pipeline/clk_synthetic_enable.vhd">
        <FileInfo SFType="VHDL2008">
          <Attr Name="UsedIn" Val="synthesis"/>
          <Attr Name="UsedIn" Val="simulation"/>
        </FileInfo>
      </File>
      <File Path="$PPRDIR/vhdl/config.vhd">
        <FileInfo SFType="VHDL2008">
          <Attr Name="UsedIn" Val="synthesis"/>
          <Attr Name="UsedIn" Val="simulation"/>
        </FileInfo>
      </File>
      <File Path="$PPRDIR/C64_MiSTerMEGA65/rtl/cpu_6510.vhd">
        <FileInfo SFType="VHDL2008">
          <Attr Name="UsedIn" Val="synthesis"/>
          <Attr Name="UsedIn" Val="simulation"/>
        </FileInfo>
      </File>
      <File Path="$PPRDIR/../M2M/vhdl/av_pipeline/crop.vhd">
        <FileInfo SFType="VHDL2008">
          <Attr Name="UsedIn" Val="synthesis"/>
          <Attr Name="UsedIn" Val="simulation"/>
        </FileInfo>
      </File>
      <File Path="$PPRDIR/vhdl/crt_cacher.vhd">
        <FileInfo SFType="VHDL2008">
          <Attr Name="UsedIn" Val="synthesis"/>
          <Attr Name="UsedIn" Val="simulation"/>
        </FileInfo>
      </File>
      <File Path="$PPRDIR/vhdl/crt_parser.vhd">
        <FileInfo SFType="VHDL2008">
          <Attr Name="UsedIn" Val="synthesis"/>
          <Attr Name="UsedIn" Val="simulation"/>
        </FileInfo>
      </File>
      <File Path="$PPRDIR/vhdl/crt_loader.vhd">
        <FileInfo SFType="VHDL2008">
          <Attr Name="UsedIn" Val="synthesis"/>
          <Attr Name="UsedIn" Val="simulation"/>
        </FileInfo>
      </File>
      <File Path="$PPRDIR/../M2M/QNICE/vhdl/cycle_counter.vhd">
        <FileInfo SFType="VHDL2008">
          <Attr Name="UsedIn" Val="synthesis"/>
          <Attr Name="UsedIn" Val="simulation"/>
        </FileInfo>
      </File>
      <File Path="$PPRDIR/../M2M/vhdl/debounce.vhd">
        <FileInfo SFType="VHDL2008">
          <Attr Name="UsedIn" Val="synthesis"/>
          <Attr Name="UsedIn" Val="simulation"/>
        </FileInfo>
      </File>
      <File Path="$PPRDIR/../M2M/vhdl/debouncer.vhd">
        <FileInfo SFType="VHDL2008">
          <Attr Name="UsedIn" Val="synthesis"/>
          <Attr Name="UsedIn" Val="simulation"/>
        </FileInfo>
      </File>
      <File Path="$PPRDIR/../M2M/vhdl/controllers/HDMI/types_pkg.vhd">
        <FileInfo SFType="VHDL2008">
          <Attr Name="UsedIn" Val="synthesis"/>
          <Attr Name="UsedIn" Val="simulation"/>
        </FileInfo>
      </File>
      <File Path="$PPRDIR/../M2M/vhdl/av_pipeline/video_modes_pkg.vhd">
        <FileInfo SFType="VHDL2008">
          <Attr Name="UsedIn" Val="synthesis"/>
          <Attr Name="UsedIn" Val="simulation"/>
        </FileInfo>
      </File>
      <File Path="$PPRDIR/../M2M/vhdl/controllers/HDMI/hdmi_tx_encoder.vhd">
        <FileInfo SFType="VHDL2008">
          <Attr Name="UsedIn" Val="synthesis"/>
          <Attr Name="UsedIn" Val="simulation"/>
        </FileInfo>
      </File>
      <File Path="$PPRDIR/../M2M/vhdl/controllers/HDMI/vga_to_hdmi.vhd">
        <FileInfo SFType="VHDL2008">
          <Attr Name="UsedIn" Val="synthesis"/>
          <Attr Name="UsedIn" Val="simulation"/>
        </FileInfo>
      </File>
      <File Path="$PPRDIR/../M2M/vhdl/controllers/HDMI/serialiser_10to1_selectio.vhd">
        <FileInfo SFType="VHDL2008">
          <Attr Name="UsedIn" Val="synthesis"/>
          <Attr Name="UsedIn" Val="simulation"/>
        </FileInfo>
      </File>
      <File Path="$PPRDIR/../M2M/vhdl/av_pipeline/digital_pipeline.vhd">
        <FileInfo SFType="VHDL2008">
          <Attr Name="UsedIn" Val="synthesis"/>
          <Attr Name="UsedIn" Val="simulation"/>
        </FileInfo>
      </File>
      <File Path="$PPRDIR/C64_MiSTerMEGA65/rtl/dprom.vhd">
        <FileInfo SFType="VHDL2008">
          <Attr Name="UsedIn" Val="synthesis"/>
          <Attr Name="UsedIn" Val="simulation"/>
        </FileInfo>
      </File>
      <File Path="$PPRDIR/../M2M/QNICE/vhdl/fifo.vhd">
        <FileInfo SFType="VHDL2008">
          <Attr Name="UsedIn" Val="synthesis"/>
          <Attr Name="UsedIn" Val="simulation"/>
        </FileInfo>
      </File>
      <File Path="$PPRDIR/C64_MiSTerMEGA65/rtl/fpga64_buslogic.vhd">
        <FileInfo SFType="VHDL2008">
          <Attr Name="UsedIn" Val="synthesis"/>
          <Attr Name="UsedIn" Val="simulation"/>
        </FileInfo>
      </File>
      <File Path="$PPRDIR/C64_MiSTerMEGA65/rtl/fpga64_rgbcolor.vhd">
        <FileInfo SFType="VHDL2008">
          <Attr Name="UsedIn" Val="synthesis"/>
          <Attr Name="UsedIn" Val="simulation"/>
        </FileInfo>
      </File>
      <File Path="$PPRDIR/C64_MiSTerMEGA65/rtl/spram.vhd">
        <FileInfo SFType="VHDL2008">
          <Attr Name="UsedIn" Val="synthesis"/>
          <Attr Name="UsedIn" Val="simulation"/>
        </FileInfo>
      </File>
      <File Path="$PPRDIR/C64_MiSTerMEGA65/rtl/video_vicII_656x.vhd">
        <FileInfo SFType="VHDL2008">
          <Attr Name="UsedIn" Val="synthesis"/>
          <Attr Name="UsedIn" Val="simulation"/>
        </FileInfo>
      </File>
      <File Path="$PPRDIR/C64_MiSTerMEGA65/rtl/fpga64_sid_iec.vhd">
        <FileInfo SFType="VHDL2008">
          <Attr Name="UsedIn" Val="synthesis"/>
          <Attr Name="UsedIn" Val="simulation"/>
        </FileInfo>
      </File>
      <File Path="$PPRDIR/vhdl/globals.vhd">
        <FileInfo SFType="VHDL2008">
          <Attr Name="UsedIn" Val="synthesis"/>
          <Attr Name="UsedIn" Val="simulation"/>
        </FileInfo>
      </File>
      <File Path="$PPRDIR/../M2M/vhdl/controllers/M65/max10.vhdl">
        <FileInfo SFType="VHDL2008">
          <Attr Name="UsedIn" Val="synthesis"/>
          <Attr Name="UsedIn" Val="simulation"/>
        </FileInfo>
      </File>
      <File Path="$PPRDIR/../M2M/vhdl/reset_manager.vhd">
        <FileInfo SFType="VHDL2008">
          <Attr Name="UsedIn" Val="synthesis"/>
          <Attr Name="UsedIn" Val="simulation"/>
        </FileInfo>
      </File>
      <File Path="$PPRDIR/../M2M/vhdl/controllers/M65/kb_matrix_ram.vhdl">
        <FileInfo SFType="VHDL2008">
          <Attr Name="UsedIn" Val="synthesis"/>
          <Attr Name="UsedIn" Val="simulation"/>
        </FileInfo>
      </File>
      <File Path="$PPRDIR/../M2M/vhdl/controllers/M65/mega65kbd_to_matrix.vhdl">
        <FileInfo SFType="VHDL2008">
          <Attr Name="UsedIn" Val="synthesis"/>
          <Attr Name="UsedIn" Val="simulation"/>
        </FileInfo>
      </File>
      <File Path="$PPRDIR/../M2M/vhdl/controllers/M65/matrix_to_keynum.vhdl">
        <FileInfo SFType="VHDL2008">
          <Attr Name="UsedIn" Val="synthesis"/>
          <Attr Name="UsedIn" Val="simulation"/>
        </FileInfo>
      </File>
      <File Path="$PPRDIR/../M2M/vhdl/m2m_keyb.vhd">
        <FileInfo SFType="VHDL2008">
          <Attr Name="UsedIn" Val="synthesis"/>
          <Attr Name="UsedIn" Val="simulation"/>
        </FileInfo>
      </File>
      <File Path="$PPRDIR/../M2M/QNICE/vhdl/qnice_cpu.vhd">
        <FileInfo SFType="VHDL2008">
          <Attr Name="UsedIn" Val="synthesis"/>
          <Attr Name="UsedIn" Val="simulation"/>
        </FileInfo>
      </File>
      <File Path="$PPRDIR/../M2M/vhdl/QNICE/sdmux.vhd">
        <FileInfo SFType="VHDL2008">
          <Attr Name="UsedIn" Val="synthesis"/>
          <Attr Name="UsedIn" Val="simulation"/>
        </FileInfo>
      </File>
      <File Path="$PPRDIR/../M2M/QNICE/vhdl/sdcard.vhd">
        <FileInfo SFType="VHDL2008">
          <Attr Name="UsedIn" Val="synthesis"/>
          <Attr Name="UsedIn" Val="simulation"/>
        </FileInfo>
      </File>
      <File Path="$PPRDIR/../M2M/vhdl/QNICE/qnice_mmio.vhd">
        <FileInfo SFType="VHDL2008">
          <Attr Name="UsedIn" Val="synthesis"/>
          <Attr Name="UsedIn" Val="simulation"/>
        </FileInfo>
      </File>
      <File Path="$PPRDIR/../M2M/vhdl/QNICE/qnice.vhd">
        <FileInfo SFType="VHDL2008">
          <Attr Name="UsedIn" Val="synthesis"/>
          <Attr Name="UsedIn" Val="simulation"/>
        </FileInfo>
      </File>
      <File Path="$PPRDIR/../M2M/vhdl/qnice2hyperram.vhd">
        <FileInfo SFType="VHDL2008">
          <Attr Name="UsedIn" Val="synthesis"/>
          <Attr Name="UsedIn" Val="simulation"/>
        </FileInfo>
      </File>
      <File Path="$PPRDIR/../M2M/vhdl/controllers/M65/mouse_input.vhdl">
        <FileInfo SFType="VHDL2008">
          <Attr Name="UsedIn" Val="synthesis"/>
          <Attr Name="UsedIn" Val="simulation"/>
        </FileInfo>
      </File>
      <File Path="$PPRDIR/../M2M/vhdl/controllers/hyperram/hyperram_errata.vhd">
        <FileInfo SFType="VHDL2008">
          <Attr Name="UsedIn" Val="synthesis"/>
          <Attr Name="UsedIn" Val="simulation"/>
        </FileInfo>
      </File>
      <File Path="$PPRDIR/../M2M/vhdl/controllers/hyperram/hyperram_config.vhd">
        <FileInfo SFType="VHDL2008">
          <Attr Name="UsedIn" Val="synthesis"/>
          <Attr Name="UsedIn" Val="simulation"/>
        </FileInfo>
      </File>
      <File Path="$PPRDIR/../M2M/vhdl/controllers/hyperram/hyperram_ctrl.vhd">
        <FileInfo SFType="VHDL2008">
          <Attr Name="UsedIn" Val="synthesis"/>
          <Attr Name="UsedIn" Val="simulation"/>
        </FileInfo>
      </File>
      <File Path="$PPRDIR/../M2M/vhdl/controllers/hyperram/hyperram_io.vhd">
        <FileInfo SFType="VHDL2008">
          <Attr Name="UsedIn" Val="synthesis"/>
          <Attr Name="UsedIn" Val="simulation"/>
        </FileInfo>
      </File>
      <File Path="$PPRDIR/../M2M/vhdl/controllers/hyperram/hyperram.vhd">
        <FileInfo SFType="VHDL2008">
          <Attr Name="UsedIn" Val="synthesis"/>
          <Attr Name="UsedIn" Val="simulation"/>
        </FileInfo>
      </File>
      <File Path="$PPRDIR/../M2M/vhdl/hdmi_flicker_free.vhd">
        <FileInfo SFType="VHDL2008">
          <Attr Name="UsedIn" Val="synthesis"/>
          <Attr Name="UsedIn" Val="simulation"/>
        </FileInfo>
      </File>
      <File Path="$PPRDIR/../M2M/vhdl/framework.vhd">
        <FileInfo SFType="VHDL2008">
          <Attr Name="UsedIn" Val="synthesis"/>
          <Attr Name="UsedIn" Val="simulation"/>
        </FileInfo>
      </File>
      <File Path="$PPRDIR/C64_MiSTerMEGA65/rtl/iec_drive/iecdrv_via6522.vhd">
        <FileInfo SFType="VHDL2008">
          <Attr Name="UsedIn" Val="synthesis"/>
          <Attr Name="UsedIn" Val="simulation"/>
        </FileInfo>
      </File>
      <File Path="$PPRDIR/vhdl/keyboard.vhd">
        <FileInfo SFType="VHDL2008">
          <Attr Name="UsedIn" Val="synthesis"/>
          <Attr Name="UsedIn" Val="simulation"/>
        </FileInfo>
      </File>
      <File Path="$PPRDIR/../M2M/vhdl/vdrives.vhd">
        <FileInfo SFType="VHDL2008">
          <Attr Name="UsedIn" Val="synthesis"/>
          <Attr Name="UsedIn" Val="simulation"/>
        </FileInfo>
      </File>
      <File Path="$PPRDIR/../M2M/vhdl/controllers/MiSTer/video_sync.vhd">
        <FileInfo SFType="VHDL2008">
          <Attr Name="UsedIn" Val="synthesis"/>
          <Attr Name="UsedIn" Val="simulation"/>
        </FileInfo>
      </File>
      <File Path="$PPRDIR/vhdl/main.vhd">
        <FileInfo SFType="VHDL2008">
          <Attr Name="UsedIn" Val="synthesis"/>
          <Attr Name="UsedIn" Val="simulation"/>
        </FileInfo>
      </File>
      <File Path="$PPRDIR/vhdl/prg_loader.vhd">
        <FileInfo SFType="VHDL2008">
          <Attr Name="UsedIn" Val="synthesis"/>
          <Attr Name="UsedIn" Val="simulation"/>
        </FileInfo>
      </File>
      <File Path="$PPRDIR/vhdl/sw_cartridge_csr.vhd">
        <FileInfo SFType="VHDL2008">
          <Attr Name="UsedIn" Val="synthesis"/>
          <Attr Name="UsedIn" Val="simulation"/>
        </FileInfo>
      </File>
      <File Path="$PPRDIR/vhdl/sw_cartridge_wrapper.vhd">
        <FileInfo SFType="VHDL2008">
          <Attr Name="UsedIn" Val="synthesis"/>
          <Attr Name="UsedIn" Val="simulation"/>
        </FileInfo>
      </File>
      <File Path="$PPRDIR/vhdl/reu_mapper.vhd">
        <FileInfo SFType="VHDL2008">
          <Attr Name="UsedIn" Val="synthesis"/>
          <Attr Name="UsedIn" Val="simulation"/>
        </FileInfo>
      </File>
      <File Path="$PPRDIR/vhdl/mega65.vhd">
        <FileInfo SFType="VHDL2008">
          <Attr Name="UsedIn" Val="synthesis"/>
          <Attr Name="UsedIn" Val="simulation"/>
        </FileInfo>
      </File>
      <File Path="$PPRDIR/../M2M/vhdl/m2m.vhd">
        <FileInfo SFType="VHDL2008">
          <Attr Name="UsedIn" Val="synthesis"/>
          <Attr Name="UsedIn" Val="simulation"/>
        </FileInfo>
      </File>
      <File Path="$PPRDIR/../M2M/QNICE/vhdl/register_file.vhd">
        <FileInfo SFType="VHDL2008">
          <Attr Name="UsedIn" Val="synthesis"/>
          <Attr Name="UsedIn" Val="simulation"/>
        </FileInfo>
      </File>
      <File Path="$PPRDIR/../M2M/QNICE/vhdl/sd_spi.vhd">
        <FileInfo SFType="VHDL2008">
          <Attr Name="UsedIn" Val="synthesis"/>
          <Attr Name="UsedIn" Val="simulation"/>
        </FileInfo>
      </File>
      <File Path="$PPRDIR/vhdl/top_mega65-r3.vhd">
        <FileInfo SFType="VHDL2008">
          <Attr Name="UsedIn" Val="synthesis"/>
          <Attr Name="UsedIn" Val="simulation"/>
        </FileInfo>
      </File>
      <Config>
        <Option Name="DesignMode" Val="RTL"/>
        <Option Name="TopModule" Val="CORE_R3"/>
        <Option Name="dataflowViewerSettings" Val="min_width=16"/>
      </Config>
    </FileSet>
    <FileSet Name="constrs_1" Type="Constrs" RelSrcDir="$PSRCDIR/constrs_1" RelGenDir="$PGENDIR/constrs_1">
      <Filter Type="Constrs"/>
      <File Path="$PPRDIR/CORE-R3.xdc">
        <FileInfo>
          <Attr Name="UsedIn" Val="synthesis"/>
          <Attr Name="UsedIn" Val="implementation"/>
        </FileInfo>
      </File>
      <Config>
        <Option Name="ConstrsType" Val="XDC"/>
      </Config>
    </FileSet>
    <FileSet Name="utils_1" Type="Utils" RelSrcDir="$PSRCDIR/utils_1" RelGenDir="$PGENDIR/utils_1">
      <Filter Type="Utils"/>
      <File Path="$PPRDIR/m2m-rom/synth_pre.tcl">
        <FileInfo>
          <Attr Name="UsedIn" Val="synthesis"/>
          <Attr Name="UsedIn" Val="implementation"/>
          <Attr Name="UsedIn" Val="simulation"/>
          <Attr Name="UsedInSteps" Val="synth_1;SYNTH_DESIGN;TCL.PRE"/>
        </FileInfo>
      </File>
      <Config>
        <Option Name="TopAutoSet" Val="TRUE"/>
      </Config>
    </FileSet>
    <FileSet Name="sim" Type="SimulationSrcs" RelSrcDir="$PSRCDIR/sim" RelGenDir="$PGENDIR/sim">
      <Filter Type="Srcs"/>
      <File Path="$PPRDIR/../M2M/vhdl/memory/avm_memory.vhd">
        <FileInfo SFType="VHDL2008">
          <Attr Name="UsedIn" Val="synthesis"/>
          <Attr Name="UsedIn" Val="simulation"/>
        </FileInfo>
      </File>
      <File Path="$PPRDIR/../M2M/vhdl/memory/avm_pause.vhd">
        <FileInfo SFType="VHDL2008">
          <Attr Name="UsedIn" Val="synthesis"/>
          <Attr Name="UsedIn" Val="simulation"/>
        </FileInfo>
      </File>
      <File Path="$PPRDIR/../M2M/vhdl/memory/avm_memory_pause.vhd">
        <FileInfo SFType="VHDL2008">
          <Attr Name="UsedIn" Val="synthesis"/>
          <Attr Name="UsedIn" Val="simulation"/>
        </FileInfo>
      </File>
      <File Path="$PPRDIR/vhdl/test/tb_reu.vhd">
        <FileInfo SFType="VHDL2008">
          <Attr Name="UsedIn" Val="synthesis"/>
          <Attr Name="UsedIn" Val="simulation"/>
        </FileInfo>
      </File>
      <Config>
        <Option Name="DesignMode" Val="RTL"/>
        <Option Name="TopModule" Val="tb_reu"/>
        <Option Name="TransportPathDelay" Val="0"/>
        <Option Name="TransportIntDelay" Val="0"/>
        <Option Name="SelectedSimModel" Val="rtl"/>
        <Option Name="PamDesignTestbench" Val=""/>
        <Option Name="PamDutBypassFile" Val="xil_dut_bypass"/>
        <Option Name="PamSignalDriverFile" Val="xil_bypass_driver"/>
        <Option Name="PamPseudoTop" Val="pseudo_tb"/>
        <Option Name="SrcSet" Val="sources_1"/>
      </Config>
    </FileSet>
  </FileSets>
  <Simulators>
    <Simulator Name="XSim">
      <Option Name="Description" Val="Vivado Simulator"/>
      <Option Name="CompiledLib" Val="0"/>
    </Simulator>
    <Simulator Name="ModelSim">
      <Option Name="Description" Val="ModelSim Simulator"/>
    </Simulator>
    <Simulator Name="Questa">
      <Option Name="Description" Val="Questa Advanced Simulator"/>
    </Simulator>
    <Simulator Name="Xcelium">
      <Option Name="Description" Val="Xcelium Parallel Simulator"/>
    </Simulator>
    <Simulator Name="VCS">
      <Option Name="Description" Val="Verilog Compiler Simulator (VCS)"/>
    </Simulator>
    <Simulator Name="Riviera">
      <Option Name="Description" Val="Riviera-PRO Simulator"/>
    </Simulator>
  </Simulators>
  <Runs Version="1" Minor="19">
    <Run Id="synth_1" Type="Ft3:Synth" SrcSet="sources_1" Part="xc7a200tfbg484-2" ConstrsSet="constrs_1" Description="Vivado Synthesis Defaults" AutoIncrementalCheckpoint="false" WriteIncrSynthDcp="false" State="current" Dir="$PRUNDIR/synth_1" IncludeInArchive="true" IsChild="false" AutoIncrementalDir="$PSRCDIR/utils_1/imports/synth_1" AutoRQSDir="$PSRCDIR/utils_1/imports/synth_1">
      <Strategy Version="1" Minor="2">
        <StratHandle Name="Vivado Synthesis Defaults" Flow="Vivado Synthesis 2019"/>
        <Step Id="synth_design" PreStepTclHook="$PPRDIR/m2m-rom/synth_pre.tcl">
          <Option Id="FlattenHierarchy">1</Option>
        </Step>
      </Strategy>
      <GeneratedRun Dir="$PRUNDIR" File="gen_run.xml"/>
      <ReportStrategy Name="Vivado Synthesis Default Reports" Flow="Vivado Synthesis 2019"/>
      <Report Name="ROUTE_DESIGN.REPORT_METHODOLOGY" Enabled="1"/>
      <RQSFiles/>
    </Run>
    <Run Id="impl_1" Type="Ft2:EntireDesign" Part="xc7a200tfbg484-2" ConstrsSet="constrs_1" Description="Default settings for Implementation." AutoIncrementalCheckpoint="false" WriteIncrSynthDcp="false" State="current" Dir="$PRUNDIR/impl_1" SynthRun="synth_1" IncludeInArchive="true" IsChild="false" GenFullBitstream="true" AutoIncrementalDir="$PSRCDIR/utils_1/imports/impl_1" AutoRQSDir="$PSRCDIR/utils_1/imports/impl_1">
      <Strategy Version="1" Minor="2">
        <StratHandle Name="Vivado Implementation Defaults" Flow="Vivado Implementation 2019"/>
        <Step Id="init_design"/>
        <Step Id="opt_design"/>
        <Step Id="power_opt_design"/>
        <Step Id="place_design"/>
        <Step Id="post_place_power_opt_design"/>
        <Step Id="phys_opt_design" EnableStepBool="1"/>
        <Step Id="route_design"/>
        <Step Id="post_route_phys_opt_design"/>
        <Step Id="write_bitstream"/>
      </Strategy>
      <GeneratedRun Dir="$PRUNDIR" File="gen_run.xml"/>
      <ReportStrategy Name="Vivado Implementation Default Reports" Flow="Vivado Implementation 2019"/>
      <Report Name="ROUTE_DESIGN.REPORT_METHODOLOGY" Enabled="1"/>
      <RQSFiles/>
    </Run>
  </Runs>
  <Board/>
  <DashboardSummary Version="1" Minor="0">
    <Dashboards>
      <Dashboard Name="default_dashboard">
        <Gadgets>
          <Gadget Name="drc_1" Type="drc" Version="1" Row="2" Column="0">
            <GadgetParam Name="REPORTS" Type="string_list" Value="impl_1#impl_1_route_report_drc_0 "/>
          </Gadget>
          <Gadget Name="methodology_1" Type="methodology" Version="1" Row="2" Column="1">
            <GadgetParam Name="REPORTS" Type="string_list" Value="impl_1#impl_1_route_report_methodology_0 "/>
          </Gadget>
          <Gadget Name="power_1" Type="power" Version="1" Row="1" Column="0">
            <GadgetParam Name="REPORTS" Type="string_list" Value="impl_1#impl_1_route_report_power_0 "/>
          </Gadget>
          <Gadget Name="timing_1" Type="timing" Version="1" Row="0" Column="1">
            <GadgetParam Name="REPORTS" Type="string_list" Value="impl_1#impl_1_route_report_timing_summary_0 "/>
          </Gadget>
          <Gadget Name="utilization_1" Type="utilization" Version="1" Row="0" Column="0">
            <GadgetParam Name="REPORTS" Type="string_list" Value="synth_1#synth_1_synth_report_utilization_0 "/>
            <GadgetParam Name="RUN.STEP" Type="string" Value="synth_design"/>
            <GadgetParam Name="RUN.TYPE" Type="string" Value="synthesis"/>
          </Gadget>
          <Gadget Name="utilization_2" Type="utilization" Version="1" Row="1" Column="1">
            <GadgetParam Name="REPORTS" Type="string_list" Value="impl_1#impl_1_place_report_utilization_0 "/>
          </Gadget>
        </Gadgets>
      </Dashboard>
      <CurrentDashboard>default_dashboard</CurrentDashboard>
    </Dashboards>
  </DashboardSummary>
</Project><|MERGE_RESOLUTION|>--- conflicted
+++ resolved
@@ -415,11 +415,13 @@
           <Attr Name="UsedIn" Val="simulation"/>
         </FileInfo>
       </File>
-<<<<<<< HEAD
       <File Path="$PPRDIR/vhdl/cartridge.vhd">
-=======
+        <FileInfo SFType="VHDL2008">
+          <Attr Name="UsedIn" Val="synthesis"/>
+          <Attr Name="UsedIn" Val="simulation"/>
+        </FileInfo>
+      </File>
       <File Path="$PPRDIR/vhdl/cartridge_heuristics.vhd">
->>>>>>> 7a1022bb
         <FileInfo SFType="VHDL2008">
           <Attr Name="UsedIn" Val="synthesis"/>
           <Attr Name="UsedIn" Val="simulation"/>
@@ -800,7 +802,6 @@
       <Config>
         <Option Name="DesignMode" Val="RTL"/>
         <Option Name="TopModule" Val="CORE_R3"/>
-        <Option Name="dataflowViewerSettings" Val="min_width=16"/>
       </Config>
     </FileSet>
     <FileSet Name="constrs_1" Type="Constrs" RelSrcDir="$PSRCDIR/constrs_1" RelGenDir="$PGENDIR/constrs_1">
@@ -916,7 +917,6 @@
         <Step Id="post_route_phys_opt_design"/>
         <Step Id="write_bitstream"/>
       </Strategy>
-      <GeneratedRun Dir="$PRUNDIR" File="gen_run.xml"/>
       <ReportStrategy Name="Vivado Implementation Default Reports" Flow="Vivado Implementation 2019"/>
       <Report Name="ROUTE_DESIGN.REPORT_METHODOLOGY" Enabled="1"/>
       <RQSFiles/>
