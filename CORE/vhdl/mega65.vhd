--- conflicted
+++ resolved
@@ -38,7 +38,6 @@
    qnice_rst_i              : in  std_logic;
 
    -- Video and audio mode control
-<<<<<<< HEAD
    qnice_dvi_o              : out std_logic;                 -- 0=HDMI (with sound), 1=DVI (no sound)
    qnice_video_mode_o       : out natural range 0 to 3;      -- HDMI 1280x720 @ 50 Hz resolution = mode 0,
                                                              -- HDMI 1280x720 @ 60 Hz resolution = mode 1,
@@ -52,19 +51,6 @@
    qnice_ascal_polyphase_o  : out std_logic;
    qnice_ascal_triplebuf_o  : out std_logic;
    qnice_retro15kHz_o       : out std_logic;
-=======
-   qnice_dvi_o             : out std_logic;              -- 0=HDMI (with sound), 1=DVI (no sound)
-   qnice_video_mode_o      : out natural range 0 to 3;   -- HDMI 1280x720 @ 50 Hz resolution = mode 0, 1280x720 @ 60 Hz resolution = mode 1, PAL 576p in 4:3 and 5:4 are modes 2 and 3
-   qnice_scandoubler_o     : out std_logic;              -- 0 = no scandoubler, 1 = scandoubler
-   qnice_audio_mute_o      : out std_logic;
-   qnice_audio_filter_o    : out std_logic;
-   qnice_zoom_crop_o       : out std_logic;
-   qnice_ascal_mode_o      : out std_logic_vector(1 downto 0);
-   qnice_ascal_polyphase_o : out std_logic;
-   qnice_ascal_triplebuf_o : out std_logic;
-   qnice_retro15kHz_o      : out std_logic;              -- 0 = normal frequency, 1 = retro 15 kHz frequency
-   qnice_csync_o           : out std_logic;              -- 0 = normal HS/VS, 1 = Composite Sync  
->>>>>>> 5dde33ae
 
    -- Flip joystick ports
    qnice_flip_joyports_o    : out std_logic;
@@ -120,7 +106,6 @@
    main_audio_right_o       : out signed(15 downto 0);
 
    -- M2M Keyboard interface (incl. drive led)
-<<<<<<< HEAD
    main_kb_key_num_i        : in  integer range 0 to 79;     -- cycles through all MEGA65 keys
    main_kb_key_pressed_n_i  : in  std_logic;                 -- low active: debounced feedback: is kb_key_num_i pressed right now?
    main_drive_led_o         : out std_logic;
@@ -141,38 +126,6 @@
    main_pot1_y_i            : in  std_logic_vector(7 downto 0);
    main_pot2_x_i            : in  std_logic_vector(7 downto 0);
    main_pot2_y_i            : in  std_logic_vector(7 downto 0);
-=======
-   main_kb_key_num_i       : in  integer range 0 to 79;  -- cycles through all MEGA65 keys
-   main_kb_key_pressed_n_i : in  std_logic;              -- low active: debounced feedback: is kb_key_num_i pressed right now?
-   main_power_led_o        : out std_logic;
-   main_power_led_col_o    : out std_logic_vector(23 downto 0);
-   main_drive_led_o        : out std_logic;
-   main_drive_led_col_o    : out std_logic_vector(23 downto 0);
-
-   -- Joysticks input
-   main_joy_1_up_n_i       : in  std_logic;
-   main_joy_1_down_n_i     : in  std_logic;
-   main_joy_1_left_n_i     : in  std_logic;
-   main_joy_1_right_n_i    : in  std_logic;
-   main_joy_1_fire_n_i     : in  std_logic;
-
-   main_joy_2_up_n_i       : in  std_logic;
-   main_joy_2_down_n_i     : in  std_logic;
-   main_joy_2_left_n_i     : in  std_logic;
-   main_joy_2_right_n_i    : in  std_logic;
-   main_joy_2_fire_n_i     : in  std_logic;
-
-   main_pot1_x_i           : in  std_logic_vector(7 downto 0);
-   main_pot1_y_i           : in  std_logic_vector(7 downto 0);
-   main_pot2_x_i           : in  std_logic_vector(7 downto 0);
-   main_pot2_y_i           : in  std_logic_vector(7 downto 0);
-
-   -- On-Screen-Menu selections
-   main_osm_control_i      : in  std_logic_vector(255 downto 0);
-
-   -- QNICE general purpose register converted to main clock domain
-   main_qnice_gp_reg_i     : in  std_logic_vector(255 downto 0);
->>>>>>> 5dde33ae
 
    --------------------------------------------------------------------------------------------------------
    -- Provide support for external memory (Avalon Memory Map)
@@ -734,19 +687,7 @@
    qnice_audio_mute_o         <= '0';                                         -- audio is not muted
    qnice_audio_filter_o       <= qnice_osm_control_i(C_MENU_IMPROVE_AUDIO);   -- 0 = raw audio, 1 = use filters from globals.vhd
    qnice_zoom_crop_o          <= qnice_osm_control_i(C_MENU_HDMI_ZOOM);       -- 0 = no zoom/crop
-<<<<<<< HEAD
    qnice_retro15kHz_o         <= qnice_osm_control_i(C_MENU_VGA_15KHZHSVS) or qnice_osm_control_i(C_MENU_VGA_15KHZCS);
-=======
-   
-   -- These two signals are often used as a pair (i.e. both '1'), particularly when
-   -- you want to run old analog cathode ray tube monitors or TVs (via SCART)
-   -- If you want to provide your users a choice, then a good choice is:
-   --    "Standard VGA":                     qnice_retro15kHz_o=0 and qnice_csync_o=0
-   --    "Retro 15 kHz with HSync and VSync" qnice_retro15kHz_o=1 and qnice_csync_o=0
-   --    "Retro 15 kHz with CSync"           qnice_retro15kHz_o=1 and qnice_csync_o=1
-   qnice_retro15kHz_o         <= '0';
-   qnice_csync_o              <= '0';
->>>>>>> 5dde33ae
 
    -- ascal filters that are applied while processing the input
    -- 00 : Nearest Neighbour
@@ -853,7 +794,6 @@
    -- Dual Clocks
    ---------------------------------------------------------------------------------------------
 
-<<<<<<< HEAD
    -- Clock Domain Crossing: CORE -> HyperRAM
    i_cdc_main2hr : entity work.cdc_stable
       generic map (
@@ -923,32 +863,6 @@
    -- the disks that we are mounting. This will work for D64 only.
    -- @TODO: Switch to HyperRAM at a later stage
    mount_buf_ram : entity work.dualport_2clk_ram
-=======
-   -- Put your dual-clock devices such as RAMs and ROMs here
-   --
-   -- Use the M2M framework's official RAM/ROM: dualport_2clk_ram
-   -- and make sure that the you configure the port that works with QNICE as a falling edge
-   -- by setting G_FALLING_A or G_FALLING_B (depending on which port you use) to true.
-
-   ---------------------------------------------------------------------------------------
-   -- Virtual drive handler
-   --
-   -- Only added for demo-purposes at this place, so that we can demonstrate the
-   -- firmware's ability to browse files and folders. It is very likely, that the
-   -- virtual drive handler needs to be placed somewhere else, for example inside
-   -- main.vhd. We advise to delete this before starting to port a core and re-adding
-   -- it later (and at the right place), if and when needed.
-   ---------------------------------------------------------------------------------------
-
-   -- @TODO:
-   -- a) In case that this is handled in main.vhd, you need to add the appropriate ports to i_main
-   -- b) You might want to change the drive led's color (just like the C64 core does) as long as
-   --    the cache is dirty (i.e. as long as the write process is not finished, yet)
-   main_drive_led_o     <= '0';
-   main_drive_led_col_o <= x"00FF00";  -- 24-bit RGB value for the led
-
-   i_vdrives : entity work.vdrives
->>>>>>> 5dde33ae
       generic map (
          ADDR_WIDTH        => 18,
          DATA_WIDTH        => 8,
