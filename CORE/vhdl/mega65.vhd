----------------------------------------------------------------------------------
-- Commodore 64 for MEGA65
--
-- MEGA65 main file that contains the whole machine
--
-- based on C64_MiSTer by the MiSTer development team
-- powered by MiSTer2MEGA65 done by sy2002 and MJoergen in 2023
-- port done by MJoergen and sy2002 in 2022 and licensed under GPL v3
----------------------------------------------------------------------------------

library ieee;
use ieee.std_logic_1164.all;
use ieee.numeric_std.all;

library work;
use work.globals.all;
use work.types_pkg.all;
use work.qnice_tools.all;
use work.video_modes_pkg.all;

library xpm;
use xpm.vcomponents.all;

entity mega65_core is
generic (
   G_BOARD : string                                         -- Which platform are we running on.
);
port (
   --------------------------------------------------------------------------------------------------------
   -- QNICE Clock Domain
   --------------------------------------------------------------------------------------------------------

   -- Get QNICE clock from the framework: for the vdrives as well as for RAMs and ROMs
   qnice_clk_i             : in  std_logic;
   qnice_rst_i             : in  std_logic;

   -- Video and audio mode control
   qnice_dvi_o             : out std_logic;                 -- 0=HDMI (with sound), 1=DVI (no sound)
   qnice_video_mode_o      : out video_mode_type;           -- Defined in video_modes_pkg.vhd
   qnice_osm_cfg_scaling_o : out std_logic_vector(8 downto 0);
   qnice_scandoubler_o     : out std_logic;                 -- 0 = no scandoubler, 1 = scandoubler
   qnice_audio_mute_o      : out std_logic;
   qnice_audio_filter_o    : out std_logic;
   qnice_zoom_crop_o       : out std_logic;
   qnice_ascal_mode_o      : out std_logic_vector(1 downto 0);
   qnice_ascal_polyphase_o : out std_logic;
   qnice_ascal_triplebuf_o : out std_logic;
   qnice_retro15khz_o      : out std_logic;                 -- 0 = normal frequency, 1 = retro 15 kHz frequency
   qnice_csync_o           : out std_logic;                 -- 0 = normal HS/VS, 1 = Composite Sync

   -- Flip joystick ports
   qnice_flip_joyports_o   : out std_logic;

   -- On-Screen-Menu selections
   qnice_osm_control_i     : in  std_logic_vector(255 downto 0);

   -- QNICE general purpose register
   qnice_gp_reg_i          : in  std_logic_vector(255 downto 0);

   -- Core-specific devices
   qnice_dev_id_i          : in  std_logic_vector(15 downto 0);
   qnice_dev_addr_i        : in  std_logic_vector(27 downto 0);
   qnice_dev_data_i        : in  std_logic_vector(15 downto 0);
   qnice_dev_data_o        : out std_logic_vector(15 downto 0);
   qnice_dev_ce_i          : in  std_logic;
   qnice_dev_we_i          : in  std_logic;
   qnice_dev_wait_o        : out std_logic;

   --------------------------------------------------------------------------------------------------------
   -- HyperRAM Clock Domain
   --------------------------------------------------------------------------------------------------------

<<<<<<< HEAD
   hr_clk_i                : in  std_logic;
   hr_rst_i                : in  std_logic;
   hr_core_write_o         : out std_logic;
   hr_core_read_o          : out std_logic;
   hr_core_address_o       : out std_logic_vector(31 downto 0);
   hr_core_writedata_o     : out std_logic_vector(15 downto 0);
   hr_core_byteenable_o    : out std_logic_vector( 1 downto 0);
   hr_core_burstcount_o    : out std_logic_vector( 7 downto 0);
   hr_core_readdata_i      : in  std_logic_vector(15 downto 0);
   hr_core_readdatavalid_i : in  std_logic;
   hr_core_waitrequest_i   : in  std_logic;
   hr_high_i               : in  std_logic; -- Core is too fast
   hr_low_i                : in  std_logic; -- Core is too slow
=======
   mem_clk_i                : in  std_logic;
   mem_rst_i                : in  std_logic;
   mem_core_write_o         : out std_logic;
   mem_core_read_o          : out std_logic;
   mem_core_address_o       : out std_logic_vector(31 downto 0);
   mem_core_writedata_o     : out std_logic_vector(15 downto 0);
   mem_core_byteenable_o    : out std_logic_vector( 1 downto 0);
   mem_core_burstcount_o    : out std_logic_vector( 7 downto 0);
   mem_core_readdata_i      : in  std_logic_vector(15 downto 0);
   mem_core_readdatavalid_i : in  std_logic;
   mem_core_waitrequest_i   : in  std_logic;
   mem_high_i               : in  std_logic;  -- Core is too fast
   mem_low_i                : in  std_logic;  -- Core is too slow
>>>>>>> aa8c36be

   --------------------------------------------------------------------------------------------------------
   -- Video Clock Domain
   --------------------------------------------------------------------------------------------------------

   video_clk_o             : out std_logic;
   video_rst_o             : out std_logic;
   video_ce_o              : out std_logic;
   video_ce_ovl_o          : out std_logic;
   video_red_o             : out std_logic_vector(7 downto 0);
   video_green_o           : out std_logic_vector(7 downto 0);
   video_blue_o            : out std_logic_vector(7 downto 0);
   video_vs_o              : out std_logic;
   video_hs_o              : out std_logic;
   video_hblank_o          : out std_logic;
   video_vblank_o          : out std_logic;

   --------------------------------------------------------------------------------------------------------
   -- Core Clock Domain
   --------------------------------------------------------------------------------------------------------

   clk_i                   : in  std_logic;              -- 100 MHz clock

   -- Share clock and reset with the framework
   main_clk_o              : out std_logic;                 -- CORE's clock
   main_rst_o              : out std_logic;                 -- CORE's reset, synchronized

   -- M2M's reset manager provides 2 signals:
   --    m2m:   Reset the whole machine: Core and Framework
   --    core:  Only reset the core
   main_reset_m2m_i        : in  std_logic;
   main_reset_core_i       : in  std_logic;

   main_pause_core_i       : in  std_logic;

   -- On-Screen-Menu selections
   main_osm_control_i      : in  std_logic_vector(255 downto 0);

   -- QNICE general purpose register converted to main clock domain
   main_qnice_gp_reg_i     : in  std_logic_vector(255 downto 0);

   -- Audio output (Signed PCM)
   main_audio_left_o       : out signed(15 downto 0);
   main_audio_right_o      : out signed(15 downto 0);

   -- M2M Keyboard interface (incl. power led and drive led)
   main_kb_key_num_i       : in  integer range 0 to 79;     -- cycles through all MEGA65 keys
   main_kb_key_pressed_n_i : in  std_logic;                 -- low active: debounced feedback: is kb_key_num_i pressed right now?
   main_power_led_o        : out std_logic;
   main_power_led_col_o    : out std_logic_vector(23 downto 0);
   main_drive_led_o        : out std_logic;
   main_drive_led_col_o    : out std_logic_vector(23 downto 0);

   -- Joysticks and paddles input
   main_joy_1_up_n_i       : in  std_logic;
   main_joy_1_down_n_i     : in  std_logic;
   main_joy_1_left_n_i     : in  std_logic;
   main_joy_1_right_n_i    : in  std_logic;
   main_joy_1_fire_n_i     : in  std_logic;
   main_joy_1_up_n_o       : out std_logic;
   main_joy_1_down_n_o     : out std_logic;
   main_joy_1_left_n_o     : out std_logic;
   main_joy_1_right_n_o    : out std_logic;
   main_joy_1_fire_n_o     : out std_logic;
   main_joy_2_up_n_i       : in  std_logic;
   main_joy_2_down_n_i     : in  std_logic;
   main_joy_2_left_n_i     : in  std_logic;
   main_joy_2_right_n_i    : in  std_logic;
   main_joy_2_fire_n_i     : in  std_logic;
   main_joy_2_up_n_o       : out std_logic;
   main_joy_2_down_n_o     : out std_logic;
   main_joy_2_left_n_o     : out std_logic;
   main_joy_2_right_n_o    : out std_logic;
   main_joy_2_fire_n_o     : out std_logic;

   main_pot1_x_i           : in  std_logic_vector(7 downto 0);
   main_pot1_y_i           : in  std_logic_vector(7 downto 0);
   main_pot2_x_i           : in  std_logic_vector(7 downto 0);
   main_pot2_y_i           : in  std_logic_vector(7 downto 0);
   main_rtc_i              : in  std_logic_vector(64 downto 0);

   -- CBM-488/IEC serial port
   iec_reset_n_o           : out std_logic;
   iec_atn_n_o             : out std_logic;
   iec_clk_en_o            : out std_logic;
   iec_clk_n_i             : in  std_logic;
   iec_clk_n_o             : out std_logic;
   iec_data_en_o           : out std_logic;
   iec_data_n_i            : in  std_logic;
   iec_data_n_o            : out std_logic;
   iec_srq_en_o            : out std_logic;
   iec_srq_n_i             : in  std_logic;
   iec_srq_n_o             : out std_logic;

   -- C64 Expansion Port (aka Cartridge Port)
   cart_en_o               : out std_logic;  -- Enable port, active high
   cart_phi2_o             : out std_logic;
   cart_dotclock_o         : out std_logic;
   cart_dma_i              : in  std_logic;
   cart_reset_oe_o         : out std_logic;
   cart_reset_i            : in  std_logic;
   cart_reset_o            : out std_logic;
   cart_game_oe_o          : out std_logic;
   cart_game_i             : in  std_logic;
   cart_game_o             : out std_logic;
   cart_exrom_oe_o         : out std_logic;
   cart_exrom_i            : in  std_logic;
   cart_exrom_o            : out std_logic;
   cart_nmi_oe_o           : out std_logic;
   cart_nmi_i              : in  std_logic;
   cart_nmi_o              : out std_logic;
   cart_irq_oe_o           : out std_logic;
   cart_irq_i              : in  std_logic;
   cart_irq_o              : out std_logic;
   cart_roml_oe_o          : out std_logic;
   cart_roml_i             : in  std_logic;
   cart_roml_o             : out std_logic;
   cart_romh_oe_o          : out std_logic;
   cart_romh_i             : in  std_logic;
   cart_romh_o             : out std_logic;
   cart_ctrl_oe_o          : out std_logic; -- 0 : tristate (i.e. input), 1 : output
   cart_ba_i               : in  std_logic;
   cart_rw_i               : in  std_logic;
   cart_io1_i              : in  std_logic;
   cart_io2_i              : in  std_logic;
   cart_ba_o               : out std_logic;
   cart_rw_o               : out std_logic;
   cart_io1_o              : out std_logic;
   cart_io2_o              : out std_logic;
   cart_addr_oe_o          : out std_logic; -- 0 : tristate (i.e. input), 1 : output
   cart_a_i                : in  unsigned(15 downto 0);
   cart_a_o                : out unsigned(15 downto 0);
   cart_data_oe_o          : out std_logic; -- 0 : tristate (i.e. input), 1 : output
   cart_d_i                : in  unsigned( 7 downto 0);
   cart_d_o                : out unsigned( 7 downto 0)
);
end entity mega65_core;

architecture synthesis of mega65_core is

---------------------------------------------------------------------------------------------
-- main_clk (MiSTer core's clock)
---------------------------------------------------------------------------------------------

-- C64 specific signals for PAL/NTSC and core speed switching
signal c64_rom                    : std_logic_vector(1 downto 0); -- Select C64's ROM: 0=Custom, 1=Standard, 2=GS, 3=Japan
signal c64_ntsc                   : std_logic;               -- global switch: 0 = PAL mode, 1 = NTSC mode
signal c64_clock_speed            : natural;                 -- clock speed depending on PAL/NTSC
signal c64_exp_port_mode          : natural range 0 to 2;    -- Expansion Port:
                                                             -- 0: Use hardware
                                                             -- 1: Simulate REU
                                                             -- 2: Simulate cartridge (.CRT file)

-- C64 config settings
signal sid_setup                  : std_logic_vector(1 downto 0);
signal sid_port                   : natural range 0 to 4;

-- C64 RAM
signal main_ram_addr              : unsigned(15 downto 0);         -- C64 address bus
signal main_ram_data_from_c64     : unsigned(7 downto 0);          -- C64 RAM data out
signal main_ram_we                : std_logic;                     -- C64 RAM write enable
signal main_ram_data_to_c64       : std_logic_vector( 7 downto 0); -- C64 RAM data in
signal main_crt_lo_ram_data       : std_logic_vector(15 downto 0);
signal main_crt_hi_ram_data       : std_logic_vector(15 downto 0);
signal main_crt_ioe_ram_data      : std_logic_vector( 7 downto 0);
signal main_crt_iof_ram_data      : std_logic_vector( 7 downto 0);

-- RAM Expansion Unit
signal main_avm_reu_write         : std_logic;
signal main_avm_reu_read          : std_logic;
signal main_avm_reu_address       : std_logic_vector(31 downto 0);
signal main_avm_reu_writedata     : std_logic_vector(15 downto 0);
signal main_avm_reu_byteenable    : std_logic_vector( 1 downto 0);
signal main_avm_reu_burstcount    : std_logic_vector( 7 downto 0);
signal main_avm_reu_readdata      : std_logic_vector(15 downto 0);
signal main_avm_reu_readdatavalid : std_logic;
signal main_avm_reu_waitrequest   : std_logic;

signal main_crt_loading           : std_logic;
signal main_crt_id                : std_logic_vector(15 downto 0);
signal main_crt_exrom             : std_logic_vector( 7 downto 0);
signal main_crt_game              : std_logic_vector( 7 downto 0);
signal main_crt_size              : std_logic_vector(22 downto 0);
signal main_crt_bank_laddr        : std_logic_vector(15 downto 0);
signal main_crt_bank_size         : std_logic_vector(15 downto 0);
signal main_crt_bank_num          : std_logic_vector(15 downto 0);
signal main_crt_bank_raddr        : std_logic_vector(24 downto 0);
signal main_crt_bank_wr           : std_logic;

signal main_crt_addr_bus          : unsigned(15 downto 0);
signal main_crt_ioe_we            : std_logic;
signal main_crt_iof_we            : std_logic;
signal main_crt_bank_lo           : std_logic_vector( 6 downto 0);
signal main_crt_bank_hi           : std_logic_vector( 6 downto 0);
signal main_crt_bank_wait         : std_logic;

signal main_reset_core            : std_logic;
signal main_reset_from_prgloader  : std_logic;
signal main_prg_trigger_run       : std_logic;

---------------------------------------------------------------------------------------------
-- hr_clk
---------------------------------------------------------------------------------------------

signal hr_core_speed              : unsigned(1 downto 0);    -- see clock.vhd for details

signal hr_reu_write               : std_logic;
signal hr_reu_read                : std_logic;
signal hr_reu_address             : std_logic_vector(31 downto 0);
signal hr_reu_writedata           : std_logic_vector(15 downto 0);
signal hr_reu_byteenable          : std_logic_vector( 1 downto 0);
signal hr_reu_burstcount          : std_logic_vector( 7 downto 0);
signal hr_reu_readdata            : std_logic_vector(15 downto 0);
signal hr_reu_readdatavalid       : std_logic;
signal hr_reu_waitrequest         : std_logic;

signal hr_c64_exp_port_mode       : std_logic_vector( 1 downto 0);

signal hr_crt_write               : std_logic;
signal hr_crt_read                : std_logic;
signal hr_crt_address             : std_logic_vector(31 downto 0);
signal hr_crt_writedata           : std_logic_vector(15 downto 0);
signal hr_crt_byteenable          : std_logic_vector( 1 downto 0);
signal hr_crt_burstcount          : std_logic_vector( 7 downto 0);
signal hr_crt_readdata            : std_logic_vector(15 downto 0);
signal hr_crt_readdatavalid       : std_logic;
signal hr_crt_waitrequest         : std_logic;

signal hr_hdmi_ff                 : std_logic;

---------------------------------------------------------------------------------------------
-- qnice_clk
---------------------------------------------------------------------------------------------

-- OSM selections within qnice_osm_control_i
constant C_MENU_EXP_PORT_HW   : natural := 7;
constant C_MENU_EXP_PORT_REU  : natural := 8;
constant C_MENU_EXP_PORT_CRT  : natural := 9;
constant C_MENU_FLIP_JOYS     : natural := 14;
constant C_MENU_MONO_6581     : natural := 20;
constant C_MENU_MONO_8580     : natural := 21;
constant C_MENU_STEREO_L6R6   : natural := 25;
constant C_MENU_STEREO_L6R8   : natural := 26;
constant C_MENU_STEREO_L8R6   : natural := 27;
constant C_MENU_STEREO_L8R8   : natural := 28;
constant C_MENU_STEREO_R_D420 : natural := 32;
constant C_MENU_STEREO_R_D500 : natural := 33;
constant C_MENU_STEREO_R_DE00 : natural := 34;
constant C_MENU_STEREO_R_DF00 : natural := 35;
constant C_MENU_IMPROVE_AUDIO : natural := 38;
constant C_MENU_8521          : natural := 41;
constant C_MENU_IEC           : natural := 42;
constant C_MENU_KERNAL_STD    : natural := 46;
constant C_MENU_KERNAL_GS     : natural := 47;
constant C_MENU_KERNAL_JAPAN  : natural := 48;
constant C_MENU_KERNAL_JIFFY  : natural := 49;
constant C_MENU_HDMI_16_9_50  : natural := 58;
constant C_MENU_HDMI_16_9_60  : natural := 59;
constant C_MENU_HDMI_4_3_50   : natural := 60;
constant C_MENU_HDMI_5_4_50   : natural := 61;
constant C_MENU_HDMI_FF       : natural := 63;
constant C_MENU_HDMI_DVI      : natural := 64;
constant C_MENU_CRT_EMULATION : natural := 67;
constant C_MENU_HDMI_ZOOM     : natural := 68;
constant C_MENU_VGA_STD       : natural := 72;
constant C_MENU_VGA_15KHZHSVS : natural := 76;
constant C_MENU_VGA_15KHZCS   : natural := 77;
subtype C_MENU_OSM_SCALING is natural range 91 downto 83;

-- RAMs for the C64
signal qnice_c64_ram_we             : std_logic;
signal qnice_c64_ram_data           : std_logic_vector(7 downto 0);  -- The actual RAM of the C64

-- Custom Kernal access: C64 ROM
signal qnice_c64rom_we              : std_logic;
signal qnice_c64rom_addr            : std_logic_vector(13 downto 0);
signal qnice_c64rom_data_to         : std_logic_vector(7 downto 0);
signal qnice_c64rom_data_from	      : std_logic_vector(7 downto 0);

-- Custom DOS access: Simulated C1541
signal qnice_c1541rom_we            : std_logic;
signal qnice_c1541rom_addr          : std_logic_vector(15 downto 0);
signal qnice_c1541rom_data_to       : std_logic_vector(7 downto 0);
signal qnice_c1541rom_data_from	   : std_logic_vector(7 downto 0);

-- Signals for multiplexing the C64's RAM between C_DEV_C64_RAM and C_DEV_C64_PRG
signal qnice_c64_ramx_we            : std_logic;
signal qnice_c64_ramx_addr          : std_logic_vector(15 downto 0);
signal qnice_c64_ramx_d_to          : std_logic_vector(7 downto 0);
signal qnice_c64_ramx_d_from        : std_logic_vector(7 downto 0);

-- QNICE signals passed down to main.vhd to handle IEC drives using vdrives.vhd
signal qnice_iec_qnice_ce           : std_logic;
signal qnice_iec_qnice_we           : std_logic;
signal qnice_iec_qnice_data         : std_logic_vector(15 downto 0);

signal qnice_iec_mount_buf_ram_we   : std_logic;
signal qnice_iec_mount_buf_ram_data : std_logic_vector(7 downto 0);  -- Disk mount buffer

-- QNICE signals for the PRG loader
signal qnice_prg_qnice_ce           : std_logic;
signal qnice_prg_qnice_we           : std_logic;
signal qnice_prg_qnice_data         : std_logic_vector(15 downto 0);
signal qnice_prg_wait               : std_logic;
signal qnice_prg_c64ram_we          : std_logic;
signal qnice_prg_c64ram_addr        : std_logic_vector(15 downto 0);
signal qnice_prg_c64ram_d_to        : std_logic_vector(7 downto 0);
signal qnice_prg_c64ram_d_frm       : std_logic_vector(7 downto 0);
signal qnice_reset_for_prgloader    : std_logic;
signal qnice_reset_from_prgloader   : std_logic;
signal qnice_prg_trigger_run        : std_logic;

-- QNICE signals passed down to sw_cartridge_wrapper.vhd to handle CRT files
signal qnice_crt_qnice_ce           : std_logic;
signal qnice_crt_qnice_we           : std_logic;
signal qnice_crt_qnice_data         : std_logic_vector(15 downto 0);
signal qnice_crt_qnice_wait         : std_logic;

begin

<<<<<<< HEAD
   -- MMCME2_ADV clock generators
   --   C64 PAL: 31.528 MHz (main) and 63.056 MHz (video)
   --            HDMI: Flicker-free: 0.25% slower
   clk_inst : entity work.clk
=======
   mem_core_write_o      <= '0';
   mem_core_read_o       <= '0';
   mem_core_address_o    <= (others => '0');
   mem_core_writedata_o  <= (others => '0');
   mem_core_byteenable_o <= (others => '0');
   mem_core_burstcount_o <= (others => '0');

   -- Tristate all expansion port drivers that we can directly control
   -- @TODO: As soon as we support modules that can act as busmaster, we need to become more flexible here
   cart_ctrl_oe_o       <= '0';
   cart_addr_oe_o       <= '0';
   cart_data_oe_o       <= '0';
   cart_en_o            <= '0'; -- Disable port

   cart_reset_oe_o      <= '0';
   cart_game_oe_o       <= '0';
   cart_exrom_oe_o      <= '0';
   cart_nmi_oe_o        <= '0';
   cart_irq_oe_o        <= '0';
   cart_roml_oe_o       <= '0';
   cart_romh_oe_o       <= '0';

   -- Default values for all signals
   cart_phi2_o          <= '0';
   cart_reset_o         <= '1';
   cart_dotclock_o      <= '0';
   cart_game_o          <= '1';
   cart_exrom_o         <= '1';
   cart_nmi_o           <= '1';
   cart_irq_o           <= '1';
   cart_roml_o          <= '0';
   cart_romh_o          <= '0';
   cart_ba_o            <= '0';
   cart_rw_o            <= '0';
   cart_io1_o           <= '0';
   cart_io2_o           <= '0';
   cart_a_o             <= (others => '0');
   cart_d_o             <= (others => '0');

   main_joy_1_up_n_o    <= '1';
   main_joy_1_down_n_o  <= '1';
   main_joy_1_left_n_o  <= '1';
   main_joy_1_right_n_o <= '1';
   main_joy_1_fire_n_o  <= '1';
   main_joy_2_up_n_o    <= '1';
   main_joy_2_down_n_o  <= '1';
   main_joy_2_left_n_o  <= '1';
   main_joy_2_right_n_o <= '1';
   main_joy_2_fire_n_o  <= '1';


   -- MMCME2_ADV clock generators:
   --   @TODO YOURCORE:       54 MHz
   clk_gen : entity work.clk
>>>>>>> aa8c36be
      port map (
         sys_clk_i    => clk_i,           -- expects 100 MHz
         core_speed_i => hr_core_speed,   -- 0=PAL/original C64, 1=PAL/HDMI flicker-free, 2=NTSC
         main_clk_o   => main_clk_o,      -- core's clock
         main_rst_o   => main_rst_o       -- core's reset, synchronized
      ); -- clk_inst

   -- Video clock is the same as core clock
   video_clk_o <= main_clk_o;
   video_rst_o <= main_rst_o;

   ---------------------------------------------------------------------------------------------
   -- hr_clk (HyperRAM clock)
   ---------------------------------------------------------------------------------------------

   -- Switch between two clock rates for the CORE, corresponding to frame rates that
   -- closely "embrace" the output rate of exactly 50 Hz (determined by the HDMI resolution).
   process (hr_clk_i)
   begin
      if rising_edge(hr_clk_i) then
         if hr_low_i = '1' then     -- the core is too slow ...
            hr_core_speed <= "00";  -- ... switch to PAL original (50.124 Hz)
         end if;
         if hr_high_i = '1' then    -- the core is too fast ...
            hr_core_speed <= "01";  -- ... switch to PAL slow (49.999 Hz)
         end if;
         if hr_hdmi_ff = '0' then
            hr_core_speed <= "00";
         end if;
      end if;
   end process;

   i_avm_arbit : entity work.avm_arbit
      generic map (
         G_PREFER_SWAP  => true,
         G_ADDRESS_SIZE => 32,
         G_DATA_SIZE    => 16
      )
      port map (
         clk_i                  => hr_clk_i,
         rst_i                  => hr_rst_i,
         s0_avm_write_i         => hr_reu_write,
         s0_avm_read_i          => hr_reu_read,
         s0_avm_address_i       => hr_reu_address,
         s0_avm_writedata_i     => hr_reu_writedata,
         s0_avm_byteenable_i    => hr_reu_byteenable,
         s0_avm_burstcount_i    => hr_reu_burstcount,
         s0_avm_readdata_o      => hr_reu_readdata,
         s0_avm_readdatavalid_o => hr_reu_readdatavalid,
         s0_avm_waitrequest_o   => hr_reu_waitrequest,
         s1_avm_write_i         => hr_crt_write,
         s1_avm_read_i          => hr_crt_read,
         s1_avm_address_i       => hr_crt_address,
         s1_avm_writedata_i     => hr_crt_writedata,
         s1_avm_byteenable_i    => hr_crt_byteenable,
         s1_avm_burstcount_i    => hr_crt_burstcount,
         s1_avm_readdata_o      => hr_crt_readdata,
         s1_avm_readdatavalid_o => hr_crt_readdatavalid,
         s1_avm_waitrequest_o   => hr_crt_waitrequest,
         m_avm_write_o          => hr_core_write_o,
         m_avm_read_o           => hr_core_read_o,
         m_avm_address_o        => hr_core_address_o,
         m_avm_writedata_o      => hr_core_writedata_o,
         m_avm_byteenable_o     => hr_core_byteenable_o,
         m_avm_burstcount_o     => hr_core_burstcount_o,
         m_avm_readdata_i       => hr_core_readdata_i,
         m_avm_readdatavalid_i  => hr_core_readdatavalid_i,
         m_avm_waitrequest_i    => hr_core_waitrequest_i
      ); -- i_avm_arbit

   ---------------------------------------------------------------------------------------------
   -- main_clk (C64 MiSTer Core clock)
   ---------------------------------------------------------------------------------------------

   c64_ntsc          <= '0'; -- @TODO: For now, we hardcode PAL mode

   -- Select C64's ROM: 0=Custom, 1=Standard, 2=GS, 3=Japan
   c64_rom <= "00" when main_osm_control_i(C_MENU_KERNAL_JIFFY)   else
              "10" when main_osm_control_i(C_MENU_KERNAL_GS)      else
              "11" when main_osm_control_i(C_MENU_KERNAL_JAPAN)   else
              "01";   -- Use standard ROM as default

   -- needs to be in main clock domain
   c64_clock_speed   <= CORE_CLK_SPEED;

   -- Mode selection for Expansion Port (aka Cartridge Port):
   -- 0: Use the MEGA65's actual hardware slot
   -- 1: Simulate a 1750 REU with 512KB
   -- 2: Simulate a cartridge by using a cartridge from from the SD card (.crt file)
   c64_exp_port_mode <= 1 when main_osm_control_i(C_MENU_EXP_PORT_REU)  else
                        2 when main_osm_control_i(C_MENU_EXP_PORT_CRT)  else
                        0;

   -- SID version, 0=6581, 1=8580, low bit = left SID
   sid_setup <= "00" when main_osm_control_i(C_MENU_MONO_6581)    else
                "11" when main_osm_control_i(C_MENU_MONO_8580)    else
                "00" when main_osm_control_i(C_MENU_STEREO_L6R6)  else
                "10" when main_osm_control_i(C_MENU_STEREO_L6R8)  else
                "01" when main_osm_control_i(C_MENU_STEREO_L8R6)  else
                "11" when main_osm_control_i(C_MENU_STEREO_L8R8)  else
                "00";

   -- Right SID Port: 0=same as left, 1=DE00, 2=D420, 3=D500, 4=DF00
   sid_port  <= 0 when main_osm_control_i(C_MENU_MONO_6581) or main_osm_control_i(C_MENU_MONO_8580) else
                1 when main_osm_control_i(C_MENU_STEREO_R_DE00) else
                2 when main_osm_control_i(C_MENU_STEREO_R_D420) else
                3 when main_osm_control_i(C_MENU_STEREO_R_D500) else
                4 when main_osm_control_i(C_MENU_STEREO_R_DF00) else
                0;

   -- MEGA65's power led: By default, it is on and glows green when the MEGA65 is powered on.
   -- We switch it to blue when a long reset is detected and as long as the user keeps pressing the preset button
   main_power_led_o     <= '1';
   main_power_led_col_o <= x"0000FF" when main_reset_m2m_i else
                           x"00FF00";

   -- main.vhd contains the actual MiSTer core
   main_inst : entity work.main
      generic map (
         G_BOARD => G_BOARD,    -- Which platform are we running on.
         G_VDNUM => C_VDNUM
      )
      port map (
         clk_main_i             => main_clk_o,
         
         -- see RESET SEMANTICS in main.vhd
         -- reset_soft_i minimum pulse length is 32 clock cycles
         reset_soft_i           => main_reset_core_i or main_reset_core,
         reset_hard_i           => main_reset_m2m_i or main_reset_from_prgloader,
         
         pause_i                => main_pause_core_i,
         trigger_run_i          => main_prg_trigger_run,

         ---------------------------
         -- Configuration options
         ---------------------------

         -- Select C64's ROM: 0=Custom, 1=Standard, 2=GS, 3=Japan
         c64_rom_i              => c64_rom,

         -- Video mode selection:
         -- c64_ntsc_i: PAL/NTSC switch
         -- clk_main_speed_i: The core's clock speed depends on mode and needs to be very exact for avoiding clock drift
         -- video_retro15kHz_i: Analog video output configuration: Horizontal sync frequency: '0'  =30 kHz ("normal" on "modern" analog monitors), '1'=retro 15 kHz
         c64_ntsc_i             => c64_ntsc,
         clk_main_speed_i       => c64_clock_speed,
         video_retro15kHz_i     => main_osm_control_i(C_MENU_VGA_15KHZHSVS) or main_osm_control_i(C_MENU_VGA_15KHZCS),

         -- SID and CIA versions
         c64_sid_ver_i          => sid_setup,
         c64_sid_port_i         => to_unsigned(sid_port, 3),
         c64_cia_ver_i          => main_osm_control_i(C_MENU_8521),

         -- Mode selection for Expansion Port (aka Cartridge Port):
         -- 0: Use the MEGA65's actual hardware slot
         -- 1: Simulate a 1750 REU with 512KB
         -- 2: Simulate a cartridge by using a cartridge from from the SD card (.crt file)
         c64_exp_port_mode_i    => c64_exp_port_mode,

         -- Current date/time from RTC
         rtc_i                  => main_rtc_i,

         ---------------------------
         -- Commodore 64 I/O ports
         ---------------------------

         -- M2M Keyboard interface
         kb_key_num_i           => main_kb_key_num_i,
         kb_key_pressed_n_i     => main_kb_key_pressed_n_i,

         -- MEGA65 joysticks and paddles
         joy_1_up_n_i           => main_joy_1_up_n_i ,
         joy_1_down_n_i         => main_joy_1_down_n_i,
         joy_1_left_n_i         => main_joy_1_left_n_i,
         joy_1_right_n_i        => main_joy_1_right_n_i,
         joy_1_fire_n_i         => main_joy_1_fire_n_i,
         joy_1_up_n_o           => main_joy_1_up_n_o ,
         joy_1_down_n_o         => main_joy_1_down_n_o,
         joy_1_left_n_o         => main_joy_1_left_n_o,
         joy_1_right_n_o        => main_joy_1_right_n_o,
         joy_1_fire_n_o         => main_joy_1_fire_n_o,
         joy_2_up_n_i           => main_joy_2_up_n_i,
         joy_2_down_n_i         => main_joy_2_down_n_i,
         joy_2_left_n_i         => main_joy_2_left_n_i,
         joy_2_right_n_i        => main_joy_2_right_n_i,
         joy_2_fire_n_i         => main_joy_2_fire_n_i,
         joy_2_up_n_o           => main_joy_2_up_n_o ,
         joy_2_down_n_o         => main_joy_2_down_n_o,
         joy_2_left_n_o         => main_joy_2_left_n_o,
         joy_2_right_n_o        => main_joy_2_right_n_o,
         joy_2_fire_n_o         => main_joy_2_fire_n_o,
         pot1_x_i               => main_pot1_x_i,
         pot1_y_i               => main_pot1_y_i,
         pot2_x_i               => main_pot2_x_i,
         pot2_y_i               => main_pot2_y_i,

         -- Video output
         -- This is PAL 720x576 @ 50 Hz (pixel clock 27 MHz), but synchronized to main_clk (54 MHz).
         video_ce_o             => video_ce_o,
         video_ce_ovl_o         => video_ce_ovl_o,
         video_red_o            => video_red_o,
         video_green_o          => video_green_o,
         video_blue_o           => video_blue_o,
         video_vs_o             => video_vs_o,
         video_hs_o             => video_hs_o,
         video_hblank_o         => video_hblank_o,
         video_vblank_o         => video_vblank_o,

         -- Audio output (PCM format, signed values)
         audio_left_o           => main_audio_left_o,
         audio_right_o          => main_audio_right_o,

         -- C64 drive led
         drive_led_o            => main_drive_led_o,
         drive_led_col_o        => main_drive_led_col_o,

         -- C64 RAM
         c64_ram_addr_o         => main_ram_addr,
         c64_ram_data_o         => main_ram_data_from_c64,
         c64_ram_we_o           => main_ram_we,
         c64_ram_data_i         => unsigned(main_ram_data_to_c64),

         -- IEC handled by QNICE
         iec_clk_sd_i           => qnice_clk_i,   -- "sd card write clock" for floppy drive internal dual clock RAM buffer
         iec_qnice_addr_i       => qnice_dev_addr_i,
         iec_qnice_data_i       => qnice_dev_data_i,
         iec_qnice_data_o       => qnice_iec_qnice_data,
         iec_qnice_ce_i         => qnice_iec_qnice_ce,
         iec_qnice_we_i         => qnice_iec_qnice_we,

         -- CBM-488/IEC serial (hardware) port
         iec_hardware_port_en_i => main_osm_control_i(C_MENU_IEC),
         iec_reset_n_o          => iec_reset_n_o,
         iec_atn_n_o            => iec_atn_n_o,
         iec_clk_en_o           => iec_clk_en_o,
         iec_clk_n_i            => iec_clk_n_i,
         iec_clk_n_o            => iec_clk_n_o,
         iec_data_en_o          => iec_data_en_o,
         iec_data_n_i           => iec_data_n_i,
         iec_data_n_o           => iec_data_n_o,
         iec_srq_en_o           => iec_srq_en_o,
         iec_srq_n_i            => iec_srq_n_i,
         iec_srq_n_o            => iec_srq_n_o,

         -- C64 Expansion Port (aka Cartridge Port)
         cart_en_o              => cart_en_o,
         cart_phi2_o            => cart_phi2_o,
         cart_dotclock_o        => cart_dotclock_o,
         cart_dma_i             => cart_dma_i,
         cart_reset_oe_o        => cart_reset_oe_o,
         cart_reset_i           => cart_reset_i,
         cart_reset_o           => cart_reset_o,
         cart_game_oe_o         => cart_game_oe_o,
         cart_game_i            => cart_game_i,
         cart_game_o            => cart_game_o,
         cart_exrom_oe_o        => cart_exrom_oe_o,
         cart_exrom_i           => cart_exrom_i,
         cart_exrom_o           => cart_exrom_o,
         cart_nmi_oe_o          => cart_nmi_oe_o,
         cart_nmi_i             => cart_nmi_i,
         cart_nmi_o             => cart_nmi_o,
         cart_irq_oe_o          => cart_irq_oe_o,
         cart_irq_i             => cart_irq_i,
         cart_irq_o             => cart_irq_o,
         cart_roml_oe_o         => cart_roml_oe_o,
         cart_roml_i            => cart_roml_i,
         cart_roml_o            => cart_roml_o,
         cart_romh_oe_o         => cart_romh_oe_o,
         cart_romh_i            => cart_romh_i,
         cart_romh_o            => cart_romh_o,
         cart_ctrl_oe_o         => cart_ctrl_oe_o,
         cart_ba_i              => cart_ba_i,
         cart_rw_i              => cart_rw_i,
         cart_io1_i             => cart_io1_i,
         cart_io2_i             => cart_io2_i,
         cart_ba_o              => cart_ba_o,
         cart_rw_o              => cart_rw_o,
         cart_io1_o             => cart_io1_o,
         cart_io2_o             => cart_io2_o,
         cart_addr_oe_o         => cart_addr_oe_o,
         cart_a_i               => cart_a_i,
         cart_a_o               => cart_a_o,
         cart_data_oe_o         => cart_data_oe_o,
         cart_d_i               => cart_d_i,
         cart_d_o               => cart_d_o,

         -- RAM Expansion Unit (REU)
         avm_waitrequest_i   => main_avm_reu_waitrequest,
         avm_write_o         => main_avm_reu_write,
         avm_read_o          => main_avm_reu_read,
         avm_address_o       => main_avm_reu_address,
         avm_writedata_o     => main_avm_reu_writedata,
         avm_byteenable_o    => main_avm_reu_byteenable,
         avm_burstcount_o    => main_avm_reu_burstcount,
         avm_readdata_i      => main_avm_reu_readdata,
         avm_readdatavalid_i => main_avm_reu_readdatavalid,

         -- Support for software based cartridges (aka ".CRT" files)
         cartridge_loading_i    => main_crt_loading,
         cartridge_id_i         => main_crt_id,
         cartridge_exrom_i      => main_crt_exrom,
         cartridge_game_i       => main_crt_game,
         cartridge_size_i       => main_crt_size,
         cartridge_bank_laddr_i => main_crt_bank_laddr,
         cartridge_bank_size_i  => main_crt_bank_size,
         cartridge_bank_num_i   => main_crt_bank_num,
         cartridge_bank_raddr_i => main_crt_bank_raddr,
         cartridge_bank_wr_i    => main_crt_bank_wr,
         crt_bank_wait_i        => main_crt_bank_wait,
         crt_lo_ram_data_i      => main_crt_lo_ram_data,
         crt_hi_ram_data_i      => main_crt_hi_ram_data,
         crt_ioe_ram_data_i     => main_crt_ioe_ram_data,
         crt_iof_ram_data_i     => main_crt_iof_ram_data,
         crt_addr_bus_o         => main_crt_addr_bus,
         crt_ioe_we_o           => main_crt_ioe_we,
         crt_iof_we_o           => main_crt_iof_we,
         crt_bank_lo_o          => main_crt_bank_lo,
         crt_bank_hi_o          => main_crt_bank_hi,

         -- Custom Kernal: C64 ROM (in QNICE clock domain via c64_clk_sd_i)
         c64rom_we_i            => qnice_c64rom_we,
         c64rom_addr_i          => qnice_c64rom_addr,
         c64rom_data_i          => qnice_c64rom_data_to,
         c64rom_data_o          => qnice_c64rom_data_from,

         -- Access custom DOS for the simulated C1541 (in QNICE clock domain via c64_clk_sd_i)
         c1541rom_we_i          => qnice_c1541rom_we,
         c1541rom_addr_i        => qnice_c1541rom_addr,
         c1541rom_data_i        => qnice_c1541rom_data_to,
         c1541rom_data_o        => qnice_c1541rom_data_from
      ); -- i_main

   ---------------------------------------------------------------------------------------------
   -- Audio and video settings (QNICE clock domain)
   ---------------------------------------------------------------------------------------------

   -- Due to a discussion on the MEGA65 discord (https://discord.com/channels/719326990221574164/794775503818588200/1039457688020586507)
   -- we decided to choose a naming convention for the PAL modes that might be more intuitive for the end users than it is
   -- for the programmers: "4:3" means "meant to be run on a 4:3 monitor", "5:4 on a 5:4 monitor".
   -- The technical reality is though, that in our "5:4" mode we are actually doing a 4/3 aspect ratio adjustment
   -- while in the 4:3 mode we are outputting a 5:4 image. This is kind of odd, but it seemed that our 4/3 aspect ratio
   -- adjusted image looks best on a 5:4 monitor and the other way round.
   -- Not sure if this will stay forever or if we will come up with a better naming convention.
   qnice_video_mode_o <= C_VIDEO_HDMI_5_4_50   when qnice_osm_control_i(C_MENU_HDMI_5_4_50)  = '1' else
                         C_VIDEO_HDMI_4_3_50   when qnice_osm_control_i(C_MENU_HDMI_4_3_50)  = '1' else
                         C_VIDEO_HDMI_16_9_60  when qnice_osm_control_i(C_MENU_HDMI_16_9_60) = '1' else
                         C_VIDEO_HDMI_16_9_50;                       -- C_MENU_HDMI_16_9_50

   -- Use On-Screen-Menu selections to configure several audio and video settings
   -- Video and audio mode control
   qnice_dvi_o                <= qnice_osm_control_i(C_MENU_HDMI_DVI);        -- 0=HDMI (with sound), 1=DVI (no sound)

   -- no scandoubler when using the retro 15 kHz RGB mode
   qnice_scandoubler_o        <= (not qnice_osm_control_i(C_MENU_VGA_15KHZHSVS)) and
                                 (not qnice_osm_control_i(C_MENU_VGA_15KHZCS));

   qnice_audio_mute_o         <= '0';                                         -- audio is not muted
   qnice_audio_filter_o       <= qnice_osm_control_i(C_MENU_IMPROVE_AUDIO);   -- 0 = raw audio, 1 = use filters from globals.vhd
   qnice_zoom_crop_o          <= qnice_osm_control_i(C_MENU_HDMI_ZOOM);       -- 0 = no zoom/crop
   qnice_retro15kHz_o         <= qnice_osm_control_i(C_MENU_VGA_15KHZHSVS) or qnice_osm_control_i(C_MENU_VGA_15KHZCS);
   qnice_csync_o              <= qnice_osm_control_i(C_MENU_VGA_15KHZCS);     -- Composite sync (CSYNC)
   qnice_osm_cfg_scaling_o    <= qnice_osm_control_i(C_MENU_OSM_SCALING);

   -- ascal filters that are applied while processing the input
   -- 00 : Nearest Neighbour
   -- 01 : Bilinear
   -- 10 : Sharp Bilinear
   -- 11 : Bicubic
   qnice_ascal_mode_o         <= "00";

   -- If polyphase is '1' then the ascal filter mode is ignored and polyphase filters are used instead
   -- @TODO: Right now, the filters are hardcoded in the M2M framework, we need to make them changeable inside m2m-rom.asm
   qnice_ascal_polyphase_o    <= qnice_osm_control_i(C_MENU_CRT_EMULATION);

   -- ascal triple-buffering
   -- @TODO: Right now, the M2M framework only supports OFF, so do not touch until the framework is upgraded
   qnice_ascal_triplebuf_o    <= '0';

   -- Flip joystick ports (i.e. the joystick in port 2 is used as joystick 1 and vice versa)
   qnice_flip_joyports_o      <= qnice_osm_control_i(C_MENU_FLIP_JOYS);

   ---------------------------------------------------------------------------------------------
   -- Core specific device handling (QNICE clock domain, device IDs in globals.vhd)
   ---------------------------------------------------------------------------------------------

   core_specific_devices_proc : process(all)
   begin
      -- Avoid latches
      qnice_dev_data_o           <= x"EEEE";
      qnice_dev_wait_o           <= '0';
      qnice_c64_ram_we           <= '0';
      qnice_iec_qnice_ce         <= '0';
      qnice_iec_qnice_we         <= '0';
      qnice_iec_mount_buf_ram_we <= '0';
      qnice_prg_qnice_ce         <= '0';
      qnice_prg_qnice_we         <= '0';
      qnice_prg_c64ram_d_frm     <= (others => '0');
      qnice_crt_qnice_ce         <= '0';
      qnice_crt_qnice_we         <= '0';
      qnice_c64_ramx_addr        <= (others => '0');
      qnice_c64_ramx_d_to        <= (others => '0');
      qnice_c64_ramx_we          <= '0';
      qnice_c64rom_we            <= '0';
      qnice_c64rom_addr          <= (others => '0');
      qnice_c64rom_data_to       <= (others => '0');
      qnice_c1541rom_we          <= '0';
      qnice_c1541rom_addr        <= (others => '0');
      qnice_c1541rom_data_to     <= (others => '0');

      case qnice_dev_id_i is
         -- C64 RAM
         when C_DEV_C64_RAM =>
            qnice_c64_ramx_addr        <= qnice_dev_addr_i(15 downto 0);
            qnice_c64_ramx_we          <= qnice_dev_we_i;
            qnice_c64_ramx_d_to        <= qnice_dev_data_i(7 downto 0);
            qnice_dev_data_o           <= x"00" & qnice_c64_ramx_d_from;

         -- IEC drives
         when C_DEV_IEC_VDRIVES =>
            qnice_iec_qnice_ce         <= qnice_dev_ce_i;
            qnice_iec_qnice_we         <= qnice_dev_we_i;
            qnice_dev_data_o           <= qnice_iec_qnice_data;

         -- Disk mount buffer RAM
         when C_DEV_IEC_MOUNT =>
            qnice_iec_mount_buf_ram_we <= qnice_dev_we_i;
            qnice_dev_data_o           <= x"00" & qnice_iec_mount_buf_ram_data;

         -- PRG file loader (*.PRG)
         when C_DEV_C64_PRG =>
            qnice_c64_ramx_addr        <= qnice_prg_c64ram_addr;
            qnice_c64_ramx_we          <= qnice_prg_c64ram_we;
            qnice_c64_ramx_d_to        <= qnice_prg_c64ram_d_to;
            qnice_prg_c64ram_d_frm     <= qnice_c64_ramx_d_from;
            qnice_prg_qnice_ce         <= qnice_dev_ce_i;
            qnice_prg_qnice_we         <= qnice_dev_we_i;
            qnice_dev_data_o           <= qnice_prg_qnice_data;
            qnice_dev_wait_o           <= qnice_prg_wait;

         -- SW cartridges (*.CRT)
         when C_DEV_C64_CRT =>
            qnice_crt_qnice_ce         <= qnice_dev_ce_i;
            qnice_crt_qnice_we         <= qnice_dev_we_i;
            qnice_dev_data_o           <= qnice_crt_qnice_data;
            qnice_dev_wait_o           <= qnice_crt_qnice_wait;

         -- Custom Kernal Access: C64 ROM
         when C_DEV_C64_KERNAL_C64 =>
            qnice_c64rom_addr          <= qnice_dev_addr_i(13 downto 0);
            qnice_c64rom_we            <= qnice_dev_we_i;
            qnice_dev_data_o           <= x"00" & qnice_c64rom_data_from;
            qnice_c64rom_data_to       <= qnice_dev_data_i(7 downto 0);

         -- Custom Kernal Access: C1541 ROM
         when C_DEV_C64_KERNAL_C1541 =>
            qnice_c1541rom_addr        <= "00" & qnice_dev_addr_i(13 downto 0);
            qnice_c1541rom_we          <= qnice_dev_we_i;
            qnice_dev_data_o           <= x"00" & qnice_c1541rom_data_from;
            qnice_c1541rom_data_to     <= qnice_dev_data_i(7 downto 0);

         when others =>
            null;

      end case;

      null;
   end process core_specific_devices_proc;

   -- For now: Let's use a simple BRAM (using only 1 port will make a BRAM) for buffering
   -- the disks that we are mounting. This will work for D64 only.
   -- @TODO: Switch to HyperRAM at a later stage
   mount_buf_ram_inst : entity work.dualport_2clk_ram
      generic map (
         ADDR_WIDTH        => 18,
         DATA_WIDTH        => 8,
         MAXIMUM_SIZE      => 197376,        -- maximum size of any D64 image: non-standard 40-track incl. 768 error bytes
         FALLING_A         => true
      )
      port map (
         -- QNICE only
         clock_a           => qnice_clk_i,
         address_a         => qnice_dev_addr_i(17 downto 0),
         data_a            => qnice_dev_data_i(7 downto 0),
         wren_a            => qnice_iec_mount_buf_ram_we,
         q_a               => qnice_iec_mount_buf_ram_data
      ); -- mount_buf_ram_inst

   -- PRG file loader
   i_prg_loader : entity work.prg_loader
      port map(
         qnice_clk_i       => qnice_clk_i,
         qnice_rst_i       => qnice_rst_i or qnice_reset_for_prgloader,
         qnice_addr_i      => qnice_dev_addr_i,
         qnice_data_i      => qnice_dev_data_i,
         qnice_ce_i        => qnice_prg_qnice_ce,
         qnice_we_i        => qnice_prg_qnice_we,
         qnice_data_o      => qnice_prg_qnice_data,
         qnice_wait_o      => qnice_prg_wait,

         c64ram_we_o       => qnice_prg_c64ram_we,
         c64ram_addr_o     => qnice_prg_c64ram_addr,
         c64ram_data_i     => qnice_prg_c64ram_d_frm,
         c64ram_data_o     => qnice_prg_c64ram_d_to,

         core_reset_o      => qnice_reset_from_prgloader,
         core_triggerrun_o => qnice_prg_trigger_run
      );

   ---------------------------------------------------------------------------------------------
   -- Dual Clocks
   ---------------------------------------------------------------------------------------------

   -- Clock Domain Crossing: CORE -> HyperRAM
   i_cdc_main2hr : entity work.cdc_stable
      generic map (
         G_DATA_SIZE => 3
      )
      port map (
         src_clk_i              => main_clk_o,
         src_data_i(1 downto 0) => std_logic_vector(to_unsigned(c64_exp_port_mode, 2)),
         src_data_i(2)          => main_osm_control_i(C_MENU_HDMI_FF),
         dst_clk_i              => hr_clk_i,
         dst_data_o(1 downto 0) => hr_c64_exp_port_mode,
         dst_data_o(2)          => hr_hdmi_ff
      ); -- i_cdc_main2hr

   -- Clock Domain Crossing: CORE -> QNICE
   i_cdc_main2qnice : xpm_cdc_array_single
      generic map (
         WIDTH => 1
      )
      port map (
         src_clk           => main_clk_o,
         src_in(0)         => main_reset_core_i or main_reset_core,
         dest_clk          => qnice_clk_i,
         dest_out(0)       => qnice_reset_for_prgloader
      ); -- i_cdc_main2qnice


   -- Clock Domain Crossing: QNICE -> CORE
   i_cdc_qnice2main : xpm_cdc_array_single
      generic map (
         WIDTH => 2
      )
      port map (
         src_clk           => qnice_clk_i,
         src_in(0)         => qnice_reset_from_prgloader,
         src_in(1)         => qnice_prg_trigger_run,
         dest_clk          => main_clk_o,
         dest_out(0)       => main_reset_from_prgloader,
         dest_out(1)       => main_prg_trigger_run
      ); -- i_cdc_qnice2main


   -- C64's RAM modelled as dual clock & dual port RAM so that the Commodore 64 core
   -- as well as QNICE can access it
   c64_ram : entity work.dualport_2clk_ram
      generic map (
         ADDR_WIDTH        => 16,
         DATA_WIDTH        => 8,
         FALLING_A         => false,      -- C64 expects read/write to happen at the rising clock edge
         FALLING_B         => true        -- QNICE expects read/write to happen at the falling clock edge
      )
      port map (
         -- C64 MiSTer core
         clock_a           => main_clk_o,
         address_a         => std_logic_vector(main_ram_addr),
         data_a            => std_logic_vector(main_ram_data_from_c64),
         wren_a            => main_ram_we,
         q_a               => main_ram_data_to_c64,

         -- QNICE
         clock_b           => qnice_clk_i,
         address_b         => qnice_c64_ramx_addr,
         data_b            => qnice_c64_ramx_d_to,
         wren_b            => qnice_c64_ramx_we,
         q_b               => qnice_c64_ramx_d_from
      ); -- c64_ram

   -- Handle SW based cartridges, aka *.CRT files
   i_sw_cartridge_wrapper : entity work.sw_cartridge_wrapper
   generic map (
      G_BASE_ADDRESS => C_HMAP_CRT(9 downto 0) & X"000"
   )
   port map (
      qnice_clk_i          => qnice_clk_i,
      qnice_rst_i          => qnice_rst_i,
      qnice_addr_i         => qnice_dev_addr_i,
      qnice_data_i         => qnice_dev_data_i,
      qnice_ce_i           => qnice_crt_qnice_ce,
      qnice_we_i           => qnice_crt_qnice_we,
      qnice_data_o         => qnice_crt_qnice_data,
      qnice_wait_o         => qnice_crt_qnice_wait,
      main_clk_i           => main_clk_o,
      main_rst_i           => main_reset_m2m_i,
      main_reset_core_o    => main_reset_core,        -- see RESET SEMANTICS in main.vhd, min. pulse length is 32 clock cycles
      main_loading_o       => main_crt_loading,
      main_id_o            => main_crt_id,
      main_exrom_o         => main_crt_exrom,
      main_game_o          => main_crt_game,
      main_size_o          => main_crt_size,
      main_bank_laddr_o    => main_crt_bank_laddr,
      main_bank_size_o     => main_crt_bank_size,
      main_bank_num_o      => main_crt_bank_num,
      main_bank_raddr_o    => main_crt_bank_raddr,
      main_bank_wr_o       => main_crt_bank_wr,
      main_bank_lo_i       => main_crt_bank_lo,
      main_bank_hi_i       => main_crt_bank_hi,
      main_bank_wait_o     => main_crt_bank_wait,
      main_ram_addr_i      => std_logic_vector(main_crt_addr_bus),
      main_ram_data_i      => std_logic_vector(main_ram_data_from_c64),
      main_ioe_we_i        => main_crt_ioe_we,
      main_iof_we_i        => main_crt_iof_we,
      main_lo_ram_data_o   => main_crt_lo_ram_data,
      main_hi_ram_data_o   => main_crt_hi_ram_data,
      main_ioe_ram_data_o  => main_crt_ioe_ram_data,
      main_iof_ram_data_o  => main_crt_iof_ram_data,
      hr_clk_i             => hr_clk_i,
      hr_rst_i             => hr_rst_i,
      hr_write_o           => hr_crt_write,
      hr_read_o            => hr_crt_read,
      hr_address_o         => hr_crt_address,
      hr_writedata_o       => hr_crt_writedata,
      hr_byteenable_o      => hr_crt_byteenable,
      hr_burstcount_o      => hr_crt_burstcount,
      hr_readdata_i        => hr_crt_readdata,
      hr_readdatavalid_i   => hr_crt_readdatavalid,
      hr_waitrequest_i     => hr_crt_waitrequest
   ); -- i_sw_cartridge_wrapper

   main2hr_avm_fifo : entity work.avm_fifo
      generic map (
         G_WR_DEPTH     => 16,
         G_RD_DEPTH     => 16,
         G_FILL_SIZE    => 1,
         G_ADDRESS_SIZE => 32,
         G_DATA_SIZE    => 16
      )
      port map (
         s_clk_i               => main_clk_o,
         s_rst_i               => main_reset_m2m_i,
         s_avm_waitrequest_o   => main_avm_reu_waitrequest,
         s_avm_write_i         => main_avm_reu_write,
         s_avm_read_i          => main_avm_reu_read,
         s_avm_address_i       => main_avm_reu_address,
         s_avm_writedata_i     => main_avm_reu_writedata,
         s_avm_byteenable_i    => main_avm_reu_byteenable,
         s_avm_burstcount_i    => main_avm_reu_burstcount,
         s_avm_readdata_o      => main_avm_reu_readdata,
         s_avm_readdatavalid_o => main_avm_reu_readdatavalid,
         m_clk_i               => hr_clk_i,
         m_rst_i               => hr_rst_i,
         m_avm_waitrequest_i   => hr_reu_waitrequest,
         m_avm_write_o         => hr_reu_write,
         m_avm_read_o          => hr_reu_read,
         m_avm_address_o       => hr_reu_address,
         m_avm_writedata_o     => hr_reu_writedata,
         m_avm_byteenable_o    => hr_reu_byteenable,
         m_avm_burstcount_o    => hr_reu_burstcount,
         m_avm_readdata_i      => hr_reu_readdata,
         m_avm_readdatavalid_i => hr_reu_readdatavalid
      ); -- main2hr_avm_fifo

end architecture synthesis;
<|MERGE_RESOLUTION|>--- conflicted
+++ resolved
@@ -70,21 +70,6 @@
    -- HyperRAM Clock Domain
    --------------------------------------------------------------------------------------------------------
 
-<<<<<<< HEAD
-   hr_clk_i                : in  std_logic;
-   hr_rst_i                : in  std_logic;
-   hr_core_write_o         : out std_logic;
-   hr_core_read_o          : out std_logic;
-   hr_core_address_o       : out std_logic_vector(31 downto 0);
-   hr_core_writedata_o     : out std_logic_vector(15 downto 0);
-   hr_core_byteenable_o    : out std_logic_vector( 1 downto 0);
-   hr_core_burstcount_o    : out std_logic_vector( 7 downto 0);
-   hr_core_readdata_i      : in  std_logic_vector(15 downto 0);
-   hr_core_readdatavalid_i : in  std_logic;
-   hr_core_waitrequest_i   : in  std_logic;
-   hr_high_i               : in  std_logic; -- Core is too fast
-   hr_low_i                : in  std_logic; -- Core is too slow
-=======
    mem_clk_i                : in  std_logic;
    mem_rst_i                : in  std_logic;
    mem_core_write_o         : out std_logic;
@@ -98,7 +83,6 @@
    mem_core_waitrequest_i   : in  std_logic;
    mem_high_i               : in  std_logic;  -- Core is too fast
    mem_low_i                : in  std_logic;  -- Core is too slow
->>>>>>> aa8c36be
 
    --------------------------------------------------------------------------------------------------------
    -- Video Clock Domain
@@ -300,34 +284,34 @@
 signal main_prg_trigger_run       : std_logic;
 
 ---------------------------------------------------------------------------------------------
--- hr_clk
+-- mem_clk
 ---------------------------------------------------------------------------------------------
 
-signal hr_core_speed              : unsigned(1 downto 0);    -- see clock.vhd for details
-
-signal hr_reu_write               : std_logic;
-signal hr_reu_read                : std_logic;
-signal hr_reu_address             : std_logic_vector(31 downto 0);
-signal hr_reu_writedata           : std_logic_vector(15 downto 0);
-signal hr_reu_byteenable          : std_logic_vector( 1 downto 0);
-signal hr_reu_burstcount          : std_logic_vector( 7 downto 0);
-signal hr_reu_readdata            : std_logic_vector(15 downto 0);
-signal hr_reu_readdatavalid       : std_logic;
-signal hr_reu_waitrequest         : std_logic;
-
-signal hr_c64_exp_port_mode       : std_logic_vector( 1 downto 0);
-
-signal hr_crt_write               : std_logic;
-signal hr_crt_read                : std_logic;
-signal hr_crt_address             : std_logic_vector(31 downto 0);
-signal hr_crt_writedata           : std_logic_vector(15 downto 0);
-signal hr_crt_byteenable          : std_logic_vector( 1 downto 0);
-signal hr_crt_burstcount          : std_logic_vector( 7 downto 0);
-signal hr_crt_readdata            : std_logic_vector(15 downto 0);
-signal hr_crt_readdatavalid       : std_logic;
-signal hr_crt_waitrequest         : std_logic;
-
-signal hr_hdmi_ff                 : std_logic;
+signal mem_core_speed              : unsigned(1 downto 0);    -- see clock.vhd for details
+
+signal mem_reu_write               : std_logic;
+signal mem_reu_read                : std_logic;
+signal mem_reu_address             : std_logic_vector(31 downto 0);
+signal mem_reu_writedata           : std_logic_vector(15 downto 0);
+signal mem_reu_byteenable          : std_logic_vector( 1 downto 0);
+signal mem_reu_burstcount          : std_logic_vector( 7 downto 0);
+signal mem_reu_readdata            : std_logic_vector(15 downto 0);
+signal mem_reu_readdatavalid       : std_logic;
+signal mem_reu_waitrequest         : std_logic;
+
+signal mem_c64_exp_port_mode       : std_logic_vector( 1 downto 0);
+
+signal mem_crt_write               : std_logic;
+signal mem_crt_read                : std_logic;
+signal mem_crt_address             : std_logic_vector(31 downto 0);
+signal mem_crt_writedata           : std_logic_vector(15 downto 0);
+signal mem_crt_byteenable          : std_logic_vector( 1 downto 0);
+signal mem_crt_burstcount          : std_logic_vector( 7 downto 0);
+signal mem_crt_readdata            : std_logic_vector(15 downto 0);
+signal mem_crt_readdatavalid       : std_logic;
+signal mem_crt_waitrequest         : std_logic;
+
+signal mem_hdmi_ff                 : std_logic;
 
 ---------------------------------------------------------------------------------------------
 -- qnice_clk
@@ -419,70 +403,12 @@
 
 begin
 
-<<<<<<< HEAD
-   -- MMCME2_ADV clock generators
-   --   C64 PAL: 31.528 MHz (main) and 63.056 MHz (video)
-   --            HDMI: Flicker-free: 0.25% slower
-   clk_inst : entity work.clk
-=======
-   mem_core_write_o      <= '0';
-   mem_core_read_o       <= '0';
-   mem_core_address_o    <= (others => '0');
-   mem_core_writedata_o  <= (others => '0');
-   mem_core_byteenable_o <= (others => '0');
-   mem_core_burstcount_o <= (others => '0');
-
-   -- Tristate all expansion port drivers that we can directly control
-   -- @TODO: As soon as we support modules that can act as busmaster, we need to become more flexible here
-   cart_ctrl_oe_o       <= '0';
-   cart_addr_oe_o       <= '0';
-   cart_data_oe_o       <= '0';
-   cart_en_o            <= '0'; -- Disable port
-
-   cart_reset_oe_o      <= '0';
-   cart_game_oe_o       <= '0';
-   cart_exrom_oe_o      <= '0';
-   cart_nmi_oe_o        <= '0';
-   cart_irq_oe_o        <= '0';
-   cart_roml_oe_o       <= '0';
-   cart_romh_oe_o       <= '0';
-
-   -- Default values for all signals
-   cart_phi2_o          <= '0';
-   cart_reset_o         <= '1';
-   cart_dotclock_o      <= '0';
-   cart_game_o          <= '1';
-   cart_exrom_o         <= '1';
-   cart_nmi_o           <= '1';
-   cart_irq_o           <= '1';
-   cart_roml_o          <= '0';
-   cart_romh_o          <= '0';
-   cart_ba_o            <= '0';
-   cart_rw_o            <= '0';
-   cart_io1_o           <= '0';
-   cart_io2_o           <= '0';
-   cart_a_o             <= (others => '0');
-   cart_d_o             <= (others => '0');
-
-   main_joy_1_up_n_o    <= '1';
-   main_joy_1_down_n_o  <= '1';
-   main_joy_1_left_n_o  <= '1';
-   main_joy_1_right_n_o <= '1';
-   main_joy_1_fire_n_o  <= '1';
-   main_joy_2_up_n_o    <= '1';
-   main_joy_2_down_n_o  <= '1';
-   main_joy_2_left_n_o  <= '1';
-   main_joy_2_right_n_o <= '1';
-   main_joy_2_fire_n_o  <= '1';
-
-
    -- MMCME2_ADV clock generators:
    --   @TODO YOURCORE:       54 MHz
    clk_gen : entity work.clk
->>>>>>> aa8c36be
       port map (
          sys_clk_i    => clk_i,           -- expects 100 MHz
-         core_speed_i => hr_core_speed,   -- 0=PAL/original C64, 1=PAL/HDMI flicker-free, 2=NTSC
+         core_speed_i => mem_core_speed,   -- 0=PAL/original C64, 1=PAL/HDMI flicker-free, 2=NTSC
          main_clk_o   => main_clk_o,      -- core's clock
          main_rst_o   => main_rst_o       -- core's reset, synchronized
       ); -- clk_inst
@@ -492,22 +418,22 @@
    video_rst_o <= main_rst_o;
 
    ---------------------------------------------------------------------------------------------
-   -- hr_clk (HyperRAM clock)
+   -- mem_clk (HyperRAM clock)
    ---------------------------------------------------------------------------------------------
 
    -- Switch between two clock rates for the CORE, corresponding to frame rates that
    -- closely "embrace" the output rate of exactly 50 Hz (determined by the HDMI resolution).
-   process (hr_clk_i)
+   process (mem_clk_i)
    begin
-      if rising_edge(hr_clk_i) then
-         if hr_low_i = '1' then     -- the core is too slow ...
-            hr_core_speed <= "00";  -- ... switch to PAL original (50.124 Hz)
+      if rising_edge(mem_clk_i) then
+         if mem_low_i = '1' then     -- the core is too slow ...
+            mem_core_speed <= "00";  -- ... switch to PAL original (50.124 Hz)
          end if;
-         if hr_high_i = '1' then    -- the core is too fast ...
-            hr_core_speed <= "01";  -- ... switch to PAL slow (49.999 Hz)
+         if mem_high_i = '1' then    -- the core is too fast ...
+            mem_core_speed <= "01";  -- ... switch to PAL slow (49.999 Hz)
          end if;
-         if hr_hdmi_ff = '0' then
-            hr_core_speed <= "00";
+         if mem_hdmi_ff = '0' then
+            mem_core_speed <= "00";
          end if;
       end if;
    end process;
@@ -519,35 +445,35 @@
          G_DATA_SIZE    => 16
       )
       port map (
-         clk_i                  => hr_clk_i,
-         rst_i                  => hr_rst_i,
-         s0_avm_write_i         => hr_reu_write,
-         s0_avm_read_i          => hr_reu_read,
-         s0_avm_address_i       => hr_reu_address,
-         s0_avm_writedata_i     => hr_reu_writedata,
-         s0_avm_byteenable_i    => hr_reu_byteenable,
-         s0_avm_burstcount_i    => hr_reu_burstcount,
-         s0_avm_readdata_o      => hr_reu_readdata,
-         s0_avm_readdatavalid_o => hr_reu_readdatavalid,
-         s0_avm_waitrequest_o   => hr_reu_waitrequest,
-         s1_avm_write_i         => hr_crt_write,
-         s1_avm_read_i          => hr_crt_read,
-         s1_avm_address_i       => hr_crt_address,
-         s1_avm_writedata_i     => hr_crt_writedata,
-         s1_avm_byteenable_i    => hr_crt_byteenable,
-         s1_avm_burstcount_i    => hr_crt_burstcount,
-         s1_avm_readdata_o      => hr_crt_readdata,
-         s1_avm_readdatavalid_o => hr_crt_readdatavalid,
-         s1_avm_waitrequest_o   => hr_crt_waitrequest,
-         m_avm_write_o          => hr_core_write_o,
-         m_avm_read_o           => hr_core_read_o,
-         m_avm_address_o        => hr_core_address_o,
-         m_avm_writedata_o      => hr_core_writedata_o,
-         m_avm_byteenable_o     => hr_core_byteenable_o,
-         m_avm_burstcount_o     => hr_core_burstcount_o,
-         m_avm_readdata_i       => hr_core_readdata_i,
-         m_avm_readdatavalid_i  => hr_core_readdatavalid_i,
-         m_avm_waitrequest_i    => hr_core_waitrequest_i
+         clk_i                  => mem_clk_i,
+         rst_i                  => mem_rst_i,
+         s0_avm_write_i         => mem_reu_write,
+         s0_avm_read_i          => mem_reu_read,
+         s0_avm_address_i       => mem_reu_address,
+         s0_avm_writedata_i     => mem_reu_writedata,
+         s0_avm_byteenable_i    => mem_reu_byteenable,
+         s0_avm_burstcount_i    => mem_reu_burstcount,
+         s0_avm_readdata_o      => mem_reu_readdata,
+         s0_avm_readdatavalid_o => mem_reu_readdatavalid,
+         s0_avm_waitrequest_o   => mem_reu_waitrequest,
+         s1_avm_write_i         => mem_crt_write,
+         s1_avm_read_i          => mem_crt_read,
+         s1_avm_address_i       => mem_crt_address,
+         s1_avm_writedata_i     => mem_crt_writedata,
+         s1_avm_byteenable_i    => mem_crt_byteenable,
+         s1_avm_burstcount_i    => mem_crt_burstcount,
+         s1_avm_readdata_o      => mem_crt_readdata,
+         s1_avm_readdatavalid_o => mem_crt_readdatavalid,
+         s1_avm_waitrequest_o   => mem_crt_waitrequest,
+         m_avm_write_o          => mem_core_write_o,
+         m_avm_read_o           => mem_core_read_o,
+         m_avm_address_o        => mem_core_address_o,
+         m_avm_writedata_o      => mem_core_writedata_o,
+         m_avm_byteenable_o     => mem_core_byteenable_o,
+         m_avm_burstcount_o     => mem_core_burstcount_o,
+         m_avm_readdata_i       => mem_core_readdata_i,
+         m_avm_readdatavalid_i  => mem_core_readdatavalid_i,
+         m_avm_waitrequest_i    => mem_core_waitrequest_i
       ); -- i_avm_arbit
 
    ---------------------------------------------------------------------------------------------
@@ -1001,9 +927,9 @@
          src_clk_i              => main_clk_o,
          src_data_i(1 downto 0) => std_logic_vector(to_unsigned(c64_exp_port_mode, 2)),
          src_data_i(2)          => main_osm_control_i(C_MENU_HDMI_FF),
-         dst_clk_i              => hr_clk_i,
-         dst_data_o(1 downto 0) => hr_c64_exp_port_mode,
-         dst_data_o(2)          => hr_hdmi_ff
+         dst_clk_i              => mem_clk_i,
+         dst_data_o(1 downto 0) => mem_c64_exp_port_mode,
+         dst_data_o(2)          => mem_hdmi_ff
       ); -- i_cdc_main2hr
 
    -- Clock Domain Crossing: CORE -> QNICE
@@ -1097,20 +1023,20 @@
       main_hi_ram_data_o   => main_crt_hi_ram_data,
       main_ioe_ram_data_o  => main_crt_ioe_ram_data,
       main_iof_ram_data_o  => main_crt_iof_ram_data,
-      hr_clk_i             => hr_clk_i,
-      hr_rst_i             => hr_rst_i,
-      hr_write_o           => hr_crt_write,
-      hr_read_o            => hr_crt_read,
-      hr_address_o         => hr_crt_address,
-      hr_writedata_o       => hr_crt_writedata,
-      hr_byteenable_o      => hr_crt_byteenable,
-      hr_burstcount_o      => hr_crt_burstcount,
-      hr_readdata_i        => hr_crt_readdata,
-      hr_readdatavalid_i   => hr_crt_readdatavalid,
-      hr_waitrequest_i     => hr_crt_waitrequest
+      hr_clk_i             => mem_clk_i,
+      hr_rst_i             => mem_rst_i,
+      hr_write_o           => mem_crt_write,
+      hr_read_o            => mem_crt_read,
+      hr_address_o         => mem_crt_address,
+      hr_writedata_o       => mem_crt_writedata,
+      hr_byteenable_o      => mem_crt_byteenable,
+      hr_burstcount_o      => mem_crt_burstcount,
+      hr_readdata_i        => mem_crt_readdata,
+      hr_readdatavalid_i   => mem_crt_readdatavalid,
+      hr_waitrequest_i     => mem_crt_waitrequest
    ); -- i_sw_cartridge_wrapper
 
-   main2hr_avm_fifo : entity work.avm_fifo
+   main2mem_avm_fifo : entity work.avm_fifo
       generic map (
          G_WR_DEPTH     => 16,
          G_RD_DEPTH     => 16,
@@ -1130,17 +1056,17 @@
          s_avm_burstcount_i    => main_avm_reu_burstcount,
          s_avm_readdata_o      => main_avm_reu_readdata,
          s_avm_readdatavalid_o => main_avm_reu_readdatavalid,
-         m_clk_i               => hr_clk_i,
-         m_rst_i               => hr_rst_i,
-         m_avm_waitrequest_i   => hr_reu_waitrequest,
-         m_avm_write_o         => hr_reu_write,
-         m_avm_read_o          => hr_reu_read,
-         m_avm_address_o       => hr_reu_address,
-         m_avm_writedata_o     => hr_reu_writedata,
-         m_avm_byteenable_o    => hr_reu_byteenable,
-         m_avm_burstcount_o    => hr_reu_burstcount,
-         m_avm_readdata_i      => hr_reu_readdata,
-         m_avm_readdatavalid_i => hr_reu_readdatavalid
-      ); -- main2hr_avm_fifo
+         m_clk_i               => mem_clk_i,
+         m_rst_i               => mem_rst_i,
+         m_avm_waitrequest_i   => mem_reu_waitrequest,
+         m_avm_write_o         => mem_reu_write,
+         m_avm_read_o          => mem_reu_read,
+         m_avm_address_o       => mem_reu_address,
+         m_avm_writedata_o     => mem_reu_writedata,
+         m_avm_byteenable_o    => mem_reu_byteenable,
+         m_avm_burstcount_o    => mem_reu_burstcount,
+         m_avm_readdata_i      => mem_reu_readdata,
+         m_avm_readdatavalid_i => mem_reu_readdatavalid
+      ); -- main2mem_avm_fifo
 
 end architecture synthesis;
