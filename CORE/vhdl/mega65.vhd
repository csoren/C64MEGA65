----------------------------------------------------------------------------------
-- Commodore 64 for MEGA65
--
-- MEGA65 main file that contains the whole machine
--
-- based on C64_MiSTer by the MiSTer development team
-- powered by MiSTer2MEGA65 done by sy2002 and MJoergen in 2023
-- port done by MJoergen and sy2002 in 2022 and licensed under GPL v3
----------------------------------------------------------------------------------

library ieee;
use ieee.std_logic_1164.all;
use ieee.numeric_std.all;

library work;
use work.globals.all;
use work.types_pkg.all;
use work.qnice_tools.all;

library xpm;
use xpm.vcomponents.all;

entity MEGA65_Core is
generic (
   G_BOARD : string                                         -- Which platform are we running on.
);
port (
   --------------------------------------------------------------------------------------------------------
   -- QNICE Clock Domain
   --------------------------------------------------------------------------------------------------------

   -- Get QNICE clock from the framework: for the vdrives as well as for RAMs and ROMs
   qnice_clk_i             : in  std_logic;
   qnice_rst_i             : in  std_logic;

   -- Video and audio mode control
<<<<<<< HEAD
   qnice_dvi_o             : out std_logic;                 -- 0=HDMI (with sound), 1=DVI (no sound)
   qnice_video_mode_o      : out natural range 0 to 3;      -- HDMI 1280x720 @ 50 Hz resolution = mode 0,
=======
   qnice_dvi_o             : out std_logic;              -- 0=HDMI (with sound), 1=DVI (no sound)
   qnice_video_mode_o      : out natural range 0 to 6;      -- HDMI 1280x720 @ 50 Hz resolution = mode 0,
>>>>>>> a40dc942
                                                            -- HDMI 1280x720 @ 60 Hz resolution = mode 1,
                                                            -- PAL 576p in 4:3 and 5:4 are modes 2 and 3
                                                            -- HDMI 640x480  @ 60 Hz = mode 4
                                                            -- HDMI 720x480  @ 60 Hz = mode 5
   qnice_osm_cfg_scaling_o : out std_logic_vector(8 downto 0);
   qnice_scandoubler_o     : out std_logic;                 -- 0 = no scandoubler, 1 = scandoubler
   qnice_audio_mute_o      : out std_logic;
   qnice_audio_filter_o    : out std_logic;
   qnice_zoom_crop_o       : out std_logic;
   qnice_ascal_mode_o      : out std_logic_vector(1 downto 0);
   qnice_ascal_polyphase_o : out std_logic;
   qnice_ascal_triplebuf_o : out std_logic;
   qnice_retro15kHz_o      : out std_logic;                 -- 0 = normal frequency, 1 = retro 15 kHz frequency
   qnice_csync_o           : out std_logic;                 -- 0 = normal HS/VS, 1 = Composite Sync

   -- Flip joystick ports
   qnice_flip_joyports_o   : out std_logic;

   -- On-Screen-Menu selections
   qnice_osm_control_i     : in  std_logic_vector(255 downto 0);

   -- QNICE general purpose register
   qnice_gp_reg_i          : in  std_logic_vector(255 downto 0);

   -- Core-specific devices
   qnice_dev_id_i          : in  std_logic_vector(15 downto 0);
   qnice_dev_addr_i        : in  std_logic_vector(27 downto 0);
   qnice_dev_data_i        : in  std_logic_vector(15 downto 0);
   qnice_dev_data_o        : out std_logic_vector(15 downto 0);
   qnice_dev_ce_i          : in  std_logic;
   qnice_dev_we_i          : in  std_logic;
   qnice_dev_wait_o        : out std_logic;

   --------------------------------------------------------------------------------------------------------
   -- HyperRAM Clock Domain
   --------------------------------------------------------------------------------------------------------

   hr_clk_i                : in  std_logic;
   hr_rst_i                : in  std_logic;
   hr_core_write_o         : out std_logic;
   hr_core_read_o          : out std_logic;
   hr_core_address_o       : out std_logic_vector(31 downto 0);
   hr_core_writedata_o     : out std_logic_vector(15 downto 0);
   hr_core_byteenable_o    : out std_logic_vector( 1 downto 0);
   hr_core_burstcount_o    : out std_logic_vector( 7 downto 0);
   hr_core_readdata_i      : in  std_logic_vector(15 downto 0);
   hr_core_readdatavalid_i : in  std_logic;
   hr_core_waitrequest_i   : in  std_logic;
   hr_high_i               : in  std_logic; -- Core is too fast
   hr_low_i                : in  std_logic; -- Core is too slow

   --------------------------------------------------------------------------------------------------------
   -- Video Clock Domain
   --------------------------------------------------------------------------------------------------------

   video_clk_o             : out std_logic;
   video_rst_o             : out std_logic;
   video_ce_o              : out std_logic;
   video_ce_ovl_o          : out std_logic;
   video_red_o             : out std_logic_vector(7 downto 0);
   video_green_o           : out std_logic_vector(7 downto 0);
   video_blue_o            : out std_logic_vector(7 downto 0);
   video_vs_o              : out std_logic;
   video_hs_o              : out std_logic;
   video_hblank_o          : out std_logic;
   video_vblank_o          : out std_logic;

   --------------------------------------------------------------------------------------------------------
   -- Core Clock Domain
   --------------------------------------------------------------------------------------------------------

   CLK                     : in  std_logic;                 -- 100 MHz clock

   -- Share clock and reset with the framework
   main_clk_o              : out std_logic;                 -- CORE's clock
   main_rst_o              : out std_logic;                 -- CORE's reset, synchronized

   -- M2M's reset manager provides 2 signals:
   --    m2m:   Reset the whole machine: Core and Framework
   --    core:  Only reset the core
   main_reset_m2m_i        : in  std_logic;
   main_reset_core_i       : in  std_logic;

   main_pause_core_i       : in  std_logic;

   -- On-Screen-Menu selections
   main_osm_control_i      : in  std_logic_vector(255 downto 0);

   -- QNICE general purpose register converted to main clock domain
   main_qnice_gp_reg_i     : in  std_logic_vector(255 downto 0);

   -- Audio output (Signed PCM)
   main_audio_left_o       : out signed(15 downto 0);
   main_audio_right_o      : out signed(15 downto 0);

   -- M2M Keyboard interface (incl. power led and drive led)
   main_kb_key_num_i       : in  integer range 0 to 79;     -- cycles through all MEGA65 keys
   main_kb_key_pressed_n_i : in  std_logic;                 -- low active: debounced feedback: is kb_key_num_i pressed right now?
   main_power_led_o        : out std_logic;
   main_power_led_col_o    : out std_logic_vector(23 downto 0);
   main_drive_led_o        : out std_logic;
   main_drive_led_col_o    : out std_logic_vector(23 downto 0);

   -- Joysticks and paddles input
   main_joy_1_up_n_i       : in  std_logic;
   main_joy_1_down_n_i     : in  std_logic;
   main_joy_1_left_n_i     : in  std_logic;
   main_joy_1_right_n_i    : in  std_logic;
   main_joy_1_fire_n_i     : in  std_logic;
   main_joy_1_up_n_o       : out std_logic;
   main_joy_1_down_n_o     : out std_logic;
   main_joy_1_left_n_o     : out std_logic;
   main_joy_1_right_n_o    : out std_logic;
   main_joy_1_fire_n_o     : out std_logic;
   main_joy_2_up_n_i       : in  std_logic;
   main_joy_2_down_n_i     : in  std_logic;
   main_joy_2_left_n_i     : in  std_logic;
   main_joy_2_right_n_i    : in  std_logic;
   main_joy_2_fire_n_i     : in  std_logic;
   main_joy_2_up_n_o       : out std_logic;
   main_joy_2_down_n_o     : out std_logic;
   main_joy_2_left_n_o     : out std_logic;
   main_joy_2_right_n_o    : out std_logic;
   main_joy_2_fire_n_o     : out std_logic;

   main_pot1_x_i           : in  std_logic_vector(7 downto 0);
   main_pot1_y_i           : in  std_logic_vector(7 downto 0);
   main_pot2_x_i           : in  std_logic_vector(7 downto 0);
   main_pot2_y_i           : in  std_logic_vector(7 downto 0);

   -- CBM-488/IEC serial port
   iec_reset_n_o           : out std_logic;
   iec_atn_n_o             : out std_logic;
   iec_clk_en_o            : out std_logic;
   iec_clk_n_i             : in  std_logic;
   iec_clk_n_o             : out std_logic;
   iec_data_en_o           : out std_logic;
   iec_data_n_i            : in  std_logic;
   iec_data_n_o            : out std_logic;
   iec_srq_en_o            : out std_logic;
   iec_srq_n_i             : in  std_logic;
   iec_srq_n_o             : out std_logic;

   -- C64 Expansion Port (aka Cartridge Port)
   cart_en_o               : out std_logic;  -- Enable port, active high
   cart_phi2_o             : out std_logic;
   cart_dotclock_o         : out std_logic;
   cart_dma_i              : in  std_logic;
   cart_reset_oe_o         : out std_logic;
   cart_reset_i            : in  std_logic;
   cart_reset_o            : out std_logic;
   cart_game_oe_o          : out std_logic;
   cart_game_i             : in  std_logic;
   cart_game_o             : out std_logic;
   cart_exrom_oe_o         : out std_logic;
   cart_exrom_i            : in  std_logic;
   cart_exrom_o            : out std_logic;
   cart_nmi_oe_o           : out std_logic;
   cart_nmi_i              : in  std_logic;
   cart_nmi_o              : out std_logic;
   cart_irq_oe_o           : out std_logic;
   cart_irq_i              : in  std_logic;
   cart_irq_o              : out std_logic;
   cart_roml_oe_o          : out std_logic;
   cart_roml_i             : in  std_logic;
   cart_roml_o             : out std_logic;
   cart_romh_oe_o          : out std_logic;
   cart_romh_i             : in  std_logic;
   cart_romh_o             : out std_logic;
   cart_ctrl_oe_o          : out std_logic; -- 0 : tristate (i.e. input), 1 : output
   cart_ba_i               : in  std_logic;
   cart_rw_i               : in  std_logic;
   cart_io1_i              : in  std_logic;
   cart_io2_i              : in  std_logic;
   cart_ba_o               : out std_logic;
   cart_rw_o               : out std_logic;
   cart_io1_o              : out std_logic;
   cart_io2_o              : out std_logic;
   cart_addr_oe_o          : out std_logic; -- 0 : tristate (i.e. input), 1 : output
   cart_a_i                : in  unsigned(15 downto 0);
   cart_a_o                : out unsigned(15 downto 0);
   cart_data_oe_o          : out std_logic; -- 0 : tristate (i.e. input), 1 : output
   cart_d_i                : in  unsigned( 7 downto 0);
   cart_d_o                : out unsigned( 7 downto 0)
);
end entity MEGA65_Core;

architecture synthesis of MEGA65_Core is

---------------------------------------------------------------------------------------------
-- main_clk (MiSTer core's clock)
---------------------------------------------------------------------------------------------

-- C64 specific signals for PAL/NTSC and core speed switching
signal c64_rom                    : std_logic_vector(1 downto 0); -- Select C64's ROM: 0=Custom, 1=Standard, 2=GS, 3=Japan
signal c64_ntsc                   : std_logic;               -- global switch: 0 = PAL mode, 1 = NTSC mode
signal c64_clock_speed            : natural;                 -- clock speed depending on PAL/NTSC
signal c64_exp_port_mode          : natural range 0 to 2;    -- Expansion Port:
                                                             -- 0: Use hardware
                                                             -- 1: Simulate REU
                                                             -- 2: Simulate cartridge (.CRT file)

-- C64 config settings
signal sid_setup                  : std_logic_vector(1 downto 0);
signal sid_port                   : natural range 0 to 4;

-- C64 RAM
signal main_ram_addr              : unsigned(15 downto 0);         -- C64 address bus
signal main_ram_data_from_c64     : unsigned(7 downto 0);          -- C64 RAM data out
signal main_ram_we                : std_logic;                     -- C64 RAM write enable
signal main_ram_data_to_c64       : std_logic_vector( 7 downto 0); -- C64 RAM data in
signal main_crt_lo_ram_data       : std_logic_vector(15 downto 0);
signal main_crt_hi_ram_data       : std_logic_vector(15 downto 0);
signal main_crt_ioe_ram_data      : std_logic_vector( 7 downto 0);
signal main_crt_iof_ram_data      : std_logic_vector( 7 downto 0);

-- RAM Expansion Unit
signal main_avm_reu_write         : std_logic;
signal main_avm_reu_read          : std_logic;
signal main_avm_reu_address       : std_logic_vector(31 downto 0);
signal main_avm_reu_writedata     : std_logic_vector(15 downto 0);
signal main_avm_reu_byteenable    : std_logic_vector( 1 downto 0);
signal main_avm_reu_burstcount    : std_logic_vector( 7 downto 0);
signal main_avm_reu_readdata      : std_logic_vector(15 downto 0);
signal main_avm_reu_readdatavalid : std_logic;
signal main_avm_reu_waitrequest   : std_logic;

signal main_crt_loading           : std_logic;
signal main_crt_id                : std_logic_vector(15 downto 0);
signal main_crt_exrom             : std_logic_vector( 7 downto 0);
signal main_crt_game              : std_logic_vector( 7 downto 0);
signal main_crt_size              : std_logic_vector(22 downto 0);
signal main_crt_bank_laddr        : std_logic_vector(15 downto 0);
signal main_crt_bank_size         : std_logic_vector(15 downto 0);
signal main_crt_bank_num          : std_logic_vector(15 downto 0);
signal main_crt_bank_raddr        : std_logic_vector(24 downto 0);
signal main_crt_bank_wr           : std_logic;

signal main_crt_addr_bus          : unsigned(15 downto 0);
signal main_crt_ioe_we            : std_logic;
signal main_crt_iof_we            : std_logic;
signal main_crt_bank_lo           : std_logic_vector( 6 downto 0);
signal main_crt_bank_hi           : std_logic_vector( 6 downto 0);
signal main_crt_bank_wait         : std_logic;

signal main_reset_core            : std_logic;
signal main_reset_from_prgloader  : std_logic;
signal main_prg_trigger_run       : std_logic;

---------------------------------------------------------------------------------------------
-- hr_clk
---------------------------------------------------------------------------------------------

signal hr_core_speed              : unsigned(1 downto 0);    -- see clock.vhd for details

signal hr_reu_write               : std_logic;
signal hr_reu_read                : std_logic;
signal hr_reu_address             : std_logic_vector(31 downto 0);
signal hr_reu_writedata           : std_logic_vector(15 downto 0);
signal hr_reu_byteenable          : std_logic_vector( 1 downto 0);
signal hr_reu_burstcount          : std_logic_vector( 7 downto 0);
signal hr_reu_readdata            : std_logic_vector(15 downto 0);
signal hr_reu_readdatavalid       : std_logic;
signal hr_reu_waitrequest         : std_logic;

signal hr_c64_exp_port_mode       : std_logic_vector( 1 downto 0);

signal hr_crt_write               : std_logic;
signal hr_crt_read                : std_logic;
signal hr_crt_address             : std_logic_vector(31 downto 0);
signal hr_crt_writedata           : std_logic_vector(15 downto 0);
signal hr_crt_byteenable          : std_logic_vector( 1 downto 0);
signal hr_crt_burstcount          : std_logic_vector( 7 downto 0);
signal hr_crt_readdata            : std_logic_vector(15 downto 0);
signal hr_crt_readdatavalid       : std_logic;
signal hr_crt_waitrequest         : std_logic;

signal hr_hdmi_ff                 : std_logic;

---------------------------------------------------------------------------------------------
-- qnice_clk
---------------------------------------------------------------------------------------------

<<<<<<< HEAD
-- OSM selections within qnice_osm_control_i
constant C_MENU_EXP_PORT_HW   : natural := 7;
constant C_MENU_EXP_PORT_REU  : natural := 8;
constant C_MENU_EXP_PORT_CRT  : natural := 9;
constant C_MENU_FLIP_JOYS     : natural := 14;
constant C_MENU_MONO_6581     : natural := 20;
constant C_MENU_MONO_8580     : natural := 21;
constant C_MENU_STEREO_L6R6   : natural := 25;
constant C_MENU_STEREO_L6R8   : natural := 26;
constant C_MENU_STEREO_L8R6   : natural := 27;
constant C_MENU_STEREO_L8R8   : natural := 28;
constant C_MENU_STEREO_R_D420 : natural := 32;
constant C_MENU_STEREO_R_D500 : natural := 33;
constant C_MENU_STEREO_R_DE00 : natural := 34;
constant C_MENU_STEREO_R_DF00 : natural := 35;
constant C_MENU_IMPROVE_AUDIO : natural := 38;
constant C_MENU_8521          : natural := 41;
constant C_MENU_IEC           : natural := 42;
constant C_MENU_KERNAL_STD    : natural := 46;
constant C_MENU_KERNAL_GS     : natural := 47;
constant C_MENU_KERNAL_JAPAN  : natural := 48;
constant C_MENU_KERNAL_JIFFY  : natural := 49;
constant C_MENU_HDMI_16_9_50  : natural := 58;
constant C_MENU_HDMI_16_9_60  : natural := 59;
constant C_MENU_HDMI_4_3_50   : natural := 60;
constant C_MENU_HDMI_5_4_50   : natural := 61;
constant C_MENU_HDMI_FF       : natural := 63;
constant C_MENU_HDMI_DVI      : natural := 64;
constant C_MENU_CRT_EMULATION : natural := 67;
constant C_MENU_HDMI_ZOOM     : natural := 68;
constant C_MENU_VGA_STD       : natural := 72;
constant C_MENU_VGA_15KHZHSVS : natural := 76;
constant C_MENU_VGA_15KHZCS   : natural := 77;
subtype C_MENU_OSM_SCALING is natural range 91 downto 83;

-- RAMs for the C64
signal qnice_c64_ram_we             : std_logic;
signal qnice_c64_ram_data           : std_logic_vector(7 downto 0);  -- The actual RAM of the C64
signal qnice_c64_mount_buf_ram_we   : std_logic;
signal qnice_c64_mount_buf_ram_data : std_logic_vector(7 downto 0);  -- Disk mount buffer

-- Custom Kernal access: C64 ROM
signal qnice_c64rom_we              : std_logic;
signal qnice_c64rom_addr            : std_logic_vector(13 downto 0);
signal qnice_c64rom_data_to         : std_logic_vector(7 downto 0);
signal qnice_c64rom_data_from	      : std_logic_vector(7 downto 0);

-- Custom DOS access: Simulated C1541
signal qnice_c1541rom_we            : std_logic;
signal qnice_c1541rom_addr          : std_logic_vector(15 downto 0);
signal qnice_c1541rom_data_to       : std_logic_vector(7 downto 0);
signal qnice_c1541rom_data_from	   : std_logic_vector(7 downto 0);

-- Signals for multiplexing the C64's RAM between C_DEV_C64_RAM and C_DEV_C64_PRG
signal qnice_c64_ramx_we            : std_logic;
signal qnice_c64_ramx_addr          : std_logic_vector(15 downto 0);
signal qnice_c64_ramx_d_to          : std_logic_vector(7 downto 0);
signal qnice_c64_ramx_d_from        : std_logic_vector(7 downto 0);

-- QNICE signals passed down to main.vhd to handle IEC drives using vdrives.vhd
signal qnice_c64_qnice_ce           : std_logic;
signal qnice_c64_qnice_we           : std_logic;
signal qnice_c64_qnice_data         : std_logic_vector(15 downto 0);

-- QNICE signals for the PRG loader
signal qnice_prg_qnice_ce           : std_logic;
signal qnice_prg_qnice_we           : std_logic;
signal qnice_prg_qnice_data         : std_logic_vector(15 downto 0);
signal qnice_prg_wait               : std_logic;
signal qnice_prg_c64ram_we          : std_logic;
signal qnice_prg_c64ram_addr        : std_logic_vector(15 downto 0);
signal qnice_prg_c64ram_d_to        : std_logic_vector(7 downto 0);
signal qnice_prg_c64ram_d_frm       : std_logic_vector(7 downto 0);
signal qnice_reset_for_prgloader    : std_logic;
signal qnice_reset_from_prgloader   : std_logic;
signal qnice_prg_trigger_run        : std_logic;

-- QNICE signals passed down to sw_cartridge_wrapper.vhd to handle CRT files
signal qnice_crt_qnice_ce           : std_logic;
signal qnice_crt_qnice_we           : std_logic;
signal qnice_crt_qnice_data         : std_logic_vector(15 downto 0);
signal qnice_crt_qnice_wait         : std_logic;
=======
-- Democore menu items
constant C_MENU_HDMI_16_9_50   : natural := 12;
constant C_MENU_HDMI_16_9_60   : natural := 13;
constant C_MENU_HDMI_4_3_50    : natural := 14;
constant C_MENU_HDMI_5_4_50    : natural := 15;
constant C_MENU_HDMI_640_60    : natural := 16;
constant C_MENU_HDMI_720_5994  : natural := 17;
constant C_MENU_SVGA_800_60    : natural := 18;
constant C_MENU_CRT_EMULATION  : natural := 30;
constant C_MENU_HDMI_ZOOM      : natural := 31;
constant C_MENU_IMPROVE_AUDIO  : natural := 32;

-- QNICE clock domain
signal qnice_demo_vd_data_o   : std_logic_vector(15 downto 0);
signal qnice_demo_vd_ce       : std_logic;
signal qnice_demo_vd_we       : std_logic;
>>>>>>> a40dc942

begin

   -- MMCME2_ADV clock generators
   --   C64 PAL: 31.528 MHz (main) and 63.056 MHz (video)
   --            HDMI: Flicker-free: 0.25% slower
   clk_gen : entity work.clk
      port map (
         sys_clk_i         => CLK,             -- expects 100 MHz

         core_speed_i      => hr_core_speed,   -- 0=PAL/original C64, 1=PAL/HDMI flicker-free, 2=NTSC

         main_clk_o        => main_clk_o,      -- core's clock
         main_rst_o        => main_rst_o       -- core's reset, synchronized
      ); -- clk_gen

   -- Video clock is the same as core clock
   video_clk_o <= main_clk_o;
   video_rst_o <= main_rst_o;

   ---------------------------------------------------------------------------------------------
   -- hr_clk (HyperRAM clock)
   ---------------------------------------------------------------------------------------------

   -- Switch between two clock rates for the CORE, corresponding to frame rates that
   -- closely "embrace" the output rate of exactly 50 Hz (determined by the HDMI resolution).
   process (hr_clk_i)
   begin
      if rising_edge(hr_clk_i) then
         if hr_low_i = '1' then     -- the core is too slow ...
            hr_core_speed <= "00";  -- ... switch to PAL original (50.124 Hz)
         end if;
         if hr_high_i = '1' then    -- the core is too fast ...
            hr_core_speed <= "01";  -- ... switch to PAL slow (49.999 Hz)
         end if;
         if hr_hdmi_ff = '0' then
            hr_core_speed <= "00";
         end if;
      end if;
   end process;

   i_avm_arbit : entity work.avm_arbit
      generic map (
         G_ADDRESS_SIZE  => 32,
         G_DATA_SIZE     => 16
      )
      port map (
         clk_i                  => hr_clk_i,
         rst_i                  => hr_rst_i,
         s0_avm_write_i         => hr_reu_write,
         s0_avm_read_i          => hr_reu_read,
         s0_avm_address_i       => hr_reu_address,
         s0_avm_writedata_i     => hr_reu_writedata,
         s0_avm_byteenable_i    => hr_reu_byteenable,
         s0_avm_burstcount_i    => hr_reu_burstcount,
         s0_avm_readdata_o      => hr_reu_readdata,
         s0_avm_readdatavalid_o => hr_reu_readdatavalid,
         s0_avm_waitrequest_o   => hr_reu_waitrequest,
         s1_avm_write_i         => hr_crt_write,
         s1_avm_read_i          => hr_crt_read,
         s1_avm_address_i       => hr_crt_address,
         s1_avm_writedata_i     => hr_crt_writedata,
         s1_avm_byteenable_i    => hr_crt_byteenable,
         s1_avm_burstcount_i    => hr_crt_burstcount,
         s1_avm_readdata_o      => hr_crt_readdata,
         s1_avm_readdatavalid_o => hr_crt_readdatavalid,
         s1_avm_waitrequest_o   => hr_crt_waitrequest,
         m_avm_write_o          => hr_core_write_o,
         m_avm_read_o           => hr_core_read_o,
         m_avm_address_o        => hr_core_address_o,
         m_avm_writedata_o      => hr_core_writedata_o,
         m_avm_byteenable_o     => hr_core_byteenable_o,
         m_avm_burstcount_o     => hr_core_burstcount_o,
         m_avm_readdata_i       => hr_core_readdata_i,
         m_avm_readdatavalid_i  => hr_core_readdatavalid_i,
         m_avm_waitrequest_i    => hr_core_waitrequest_i
      ); -- i_avm_arbit

   ---------------------------------------------------------------------------------------------
   -- main_clk (C64 MiSTer Core clock)
   ---------------------------------------------------------------------------------------------

   c64_ntsc          <= '0'; -- @TODO: For now, we hardcode PAL mode

   -- Select C64's ROM: 0=Custom, 1=Standard, 2=GS, 3=Japan
   c64_rom <= "00" when main_osm_control_i(C_MENU_KERNAL_JIFFY)   else
              "10" when main_osm_control_i(C_MENU_KERNAL_GS)      else
              "11" when main_osm_control_i(C_MENU_KERNAL_JAPAN)   else
              "01";   -- Use standard ROM as default

   -- needs to be in main clock domain
   c64_clock_speed   <= CORE_CLK_SPEED;

   -- Mode selection for Expansion Port (aka Cartridge Port):
   -- 0: Use the MEGA65's actual hardware slot
   -- 1: Simulate a 1750 REU with 512KB
   -- 2: Simulate a cartridge by using a cartridge from from the SD card (.crt file)
   c64_exp_port_mode <= 1 when main_osm_control_i(C_MENU_EXP_PORT_REU)  else
                        2 when main_osm_control_i(C_MENU_EXP_PORT_CRT)  else
                        0;

   -- SID version, 0=6581, 1=8580, low bit = left SID
   sid_setup <= "00" when main_osm_control_i(C_MENU_MONO_6581)    else
                "11" when main_osm_control_i(C_MENU_MONO_8580)    else
                "00" when main_osm_control_i(C_MENU_STEREO_L6R6)  else
                "10" when main_osm_control_i(C_MENU_STEREO_L6R8)  else
                "01" when main_osm_control_i(C_MENU_STEREO_L8R6)  else
                "11" when main_osm_control_i(C_MENU_STEREO_L8R8)  else
                "00";

   -- Right SID Port: 0=same as left, 1=DE00, 2=D420, 3=D500, 4=DF00
   sid_port  <= 0 when main_osm_control_i(C_MENU_MONO_6581) or main_osm_control_i(C_MENU_MONO_8580) else
                1 when main_osm_control_i(C_MENU_STEREO_R_DE00) else
                2 when main_osm_control_i(C_MENU_STEREO_R_D420) else
                3 when main_osm_control_i(C_MENU_STEREO_R_D500) else
                4 when main_osm_control_i(C_MENU_STEREO_R_DF00) else
                0;

   -- MEGA65's power led: By default, it is on and glows green when the MEGA65 is powered on.
   -- We switch it to blue when a long reset is detected and as long as the user keeps pressing the preset button
   main_power_led_o     <= '1';
   main_power_led_col_o <= x"0000FF" when main_reset_m2m_i else x"00FF00";

   -- main.vhd contains the actual MiSTer core
   i_main : entity work.main
      generic map (
         G_BOARD => G_BOARD,    -- Which platform are we running on.
         G_VDNUM => C_VDNUM
      )
      port map (
         clk_main_i             => main_clk_o,
         reset_soft_i           => main_reset_core_i or main_reset_core,
         reset_hard_i           => main_reset_m2m_i or main_reset_from_prgloader,
         pause_i                => main_pause_core_i,
         trigger_run_i          => main_prg_trigger_run,

         ---------------------------
         -- Configuration options
         ---------------------------

         -- Select C64's ROM: 0=Custom, 1=Standard, 2=GS, 3=Japan
         c64_rom_i              => c64_rom,

         -- Video mode selection:
         -- c64_ntsc_i: PAL/NTSC switch
         -- clk_main_speed_i: The core's clock speed depends on mode and needs to be very exact for avoiding clock drift
         -- video_retro15kHz_i: Analog video output configuration: Horizontal sync frequency: '0'  =30 kHz ("normal" on "modern" analog monitors), '1'=retro 15 kHz
         c64_ntsc_i             => c64_ntsc,
         clk_main_speed_i       => c64_clock_speed,
         video_retro15kHz_i     => main_osm_control_i(C_MENU_VGA_15KHZHSVS) or main_osm_control_i(C_MENU_VGA_15KHZCS),

         -- SID and CIA versions
         c64_sid_ver_i          => sid_setup,
         c64_sid_port_i         => to_unsigned(sid_port, 3),
         c64_cia_ver_i          => main_osm_control_i(C_MENU_8521),

         -- Mode selection for Expansion Port (aka Cartridge Port):
         -- 0: Use the MEGA65's actual hardware slot
         -- 1: Simulate a 1750 REU with 512KB
         -- 2: Simulate a cartridge by using a cartridge from from the SD card (.crt file)
         c64_exp_port_mode_i    => c64_exp_port_mode,

         ---------------------------
         -- Commodore 64 I/O ports
         ---------------------------

         -- M2M Keyboard interface
         kb_key_num_i           => main_kb_key_num_i,
         kb_key_pressed_n_i     => main_kb_key_pressed_n_i,

         -- MEGA65 joysticks and paddles
         joy_1_up_n_i           => main_joy_1_up_n_i ,
         joy_1_down_n_i         => main_joy_1_down_n_i,
         joy_1_left_n_i         => main_joy_1_left_n_i,
         joy_1_right_n_i        => main_joy_1_right_n_i,
         joy_1_fire_n_i         => main_joy_1_fire_n_i,
         joy_1_up_n_o           => main_joy_1_up_n_o ,
         joy_1_down_n_o         => main_joy_1_down_n_o,
         joy_1_left_n_o         => main_joy_1_left_n_o,
         joy_1_right_n_o        => main_joy_1_right_n_o,
         joy_1_fire_n_o         => main_joy_1_fire_n_o,
         joy_2_up_n_i           => main_joy_2_up_n_i,
         joy_2_down_n_i         => main_joy_2_down_n_i,
         joy_2_left_n_i         => main_joy_2_left_n_i,
         joy_2_right_n_i        => main_joy_2_right_n_i,
         joy_2_fire_n_i         => main_joy_2_fire_n_i,
         joy_2_up_n_o           => main_joy_2_up_n_o ,
         joy_2_down_n_o         => main_joy_2_down_n_o,
         joy_2_left_n_o         => main_joy_2_left_n_o,
         joy_2_right_n_o        => main_joy_2_right_n_o,
         joy_2_fire_n_o         => main_joy_2_fire_n_o,
         pot1_x_i               => main_pot1_x_i,
         pot1_y_i               => main_pot1_y_i,
         pot2_x_i               => main_pot2_x_i,
         pot2_y_i               => main_pot2_y_i,

         -- Video output
         -- This is PAL 720x576 @ 50 Hz (pixel clock 27 MHz), but synchronized to main_clk (54 MHz).
         video_ce_o             => video_ce_o,
         video_ce_ovl_o         => video_ce_ovl_o,
         video_red_o            => video_red_o,
         video_green_o          => video_green_o,
         video_blue_o           => video_blue_o,
         video_vs_o             => video_vs_o,
         video_hs_o             => video_hs_o,
         video_hblank_o         => video_hblank_o,
         video_vblank_o         => video_vblank_o,

         -- Audio output (PCM format, signed values)
         audio_left_o           => main_audio_left_o,
         audio_right_o          => main_audio_right_o,

         -- C64 drive led
         drive_led_o            => main_drive_led_o,
         drive_led_col_o        => main_drive_led_col_o,

         -- C64 RAM
         c64_ram_addr_o         => main_ram_addr,
         c64_ram_data_o         => main_ram_data_from_c64,
         c64_ram_we_o           => main_ram_we,
         c64_ram_data_i         => unsigned(main_ram_data_to_c64),

         -- C64 IEC handled by QNICE
         c64_clk_sd_i           => qnice_clk_i,   -- "sd card write clock" for floppy drive internal dual clock RAM buffer
         c64_qnice_addr_i       => qnice_dev_addr_i,
         c64_qnice_data_i       => qnice_dev_data_i,
         c64_qnice_data_o       => qnice_c64_qnice_data,
         c64_qnice_ce_i         => qnice_c64_qnice_ce,
         c64_qnice_we_i         => qnice_c64_qnice_we,

         -- CBM-488/IEC serial (hardware) port
         iec_hardware_port_en   => main_osm_control_i(C_MENU_IEC),
         iec_reset_n_o          => iec_reset_n_o,
         iec_atn_n_o            => iec_atn_n_o,
         iec_clk_en_o           => iec_clk_en_o,
         iec_clk_n_i            => iec_clk_n_i,
         iec_clk_n_o            => iec_clk_n_o,
         iec_data_en_o          => iec_data_en_o,
         iec_data_n_i           => iec_data_n_i,
         iec_data_n_o           => iec_data_n_o,
         iec_srq_en_o           => iec_srq_en_o,
         iec_srq_n_i            => iec_srq_n_i,
         iec_srq_n_o            => iec_srq_n_o,

         -- C64 Expansion Port (aka Cartridge Port)
         cart_en_o              => cart_en_o,
         cart_phi2_o            => cart_phi2_o,
         cart_dotclock_o        => cart_dotclock_o,
         cart_dma_i             => cart_dma_i,
         cart_reset_oe_o        => cart_reset_oe_o,
         cart_reset_i           => cart_reset_i,
         cart_reset_o           => cart_reset_o,
         cart_game_oe_o         => cart_game_oe_o,
         cart_game_i            => cart_game_i,
         cart_game_o            => cart_game_o,
         cart_exrom_oe_o        => cart_exrom_oe_o,
         cart_exrom_i           => cart_exrom_i,
         cart_exrom_o           => cart_exrom_o,
         cart_nmi_oe_o          => cart_nmi_oe_o,
         cart_nmi_i             => cart_nmi_i,
         cart_nmi_o             => cart_nmi_o,
         cart_irq_oe_o          => cart_irq_oe_o,
         cart_irq_i             => cart_irq_i,
         cart_irq_o             => cart_irq_o,
         cart_roml_oe_o         => cart_roml_oe_o,
         cart_roml_i            => cart_roml_i,
         cart_roml_o            => cart_roml_o,
         cart_romh_oe_o         => cart_romh_oe_o,
         cart_romh_i            => cart_romh_i,
         cart_romh_o            => cart_romh_o,
         cart_ctrl_oe_o         => cart_ctrl_oe_o,
         cart_ba_i              => cart_ba_i,
         cart_rw_i              => cart_rw_i,
         cart_io1_i             => cart_io1_i,
         cart_io2_i             => cart_io2_i,
         cart_ba_o              => cart_ba_o,
         cart_rw_o              => cart_rw_o,
         cart_io1_o             => cart_io1_o,
         cart_io2_o             => cart_io2_o,
         cart_addr_oe_o         => cart_addr_oe_o,
         cart_a_i               => cart_a_i,
         cart_a_o               => cart_a_o,
         cart_data_oe_o         => cart_data_oe_o,
         cart_d_i               => cart_d_i,
         cart_d_o               => cart_d_o,

         -- RAM Expansion Unit (REU)
         avm_waitrequest_i   => main_avm_reu_waitrequest,
         avm_write_o         => main_avm_reu_write,
         avm_read_o          => main_avm_reu_read,
         avm_address_o       => main_avm_reu_address,
         avm_writedata_o     => main_avm_reu_writedata,
         avm_byteenable_o    => main_avm_reu_byteenable,
         avm_burstcount_o    => main_avm_reu_burstcount,
         avm_readdata_i      => main_avm_reu_readdata,
         avm_readdatavalid_i => main_avm_reu_readdatavalid,

         -- Support for software based cartridges (aka ".CRT" files)
         cartridge_loading_i    => main_crt_loading,
         cartridge_id_i         => main_crt_id,
         cartridge_exrom_i      => main_crt_exrom,
         cartridge_game_i       => main_crt_game,
         cartridge_size_i       => main_crt_size,
         cartridge_bank_laddr_i => main_crt_bank_laddr,
         cartridge_bank_size_i  => main_crt_bank_size,
         cartridge_bank_num_i   => main_crt_bank_num,
         cartridge_bank_raddr_i => main_crt_bank_raddr,
         cartridge_bank_wr_i    => main_crt_bank_wr,
         crt_bank_wait_i        => main_crt_bank_wait,
         crt_lo_ram_data_i      => main_crt_lo_ram_data,
         crt_hi_ram_data_i      => main_crt_hi_ram_data,
         crt_ioe_ram_data_i     => main_crt_ioe_ram_data,
         crt_iof_ram_data_i     => main_crt_iof_ram_data,
         crt_addr_bus_o         => main_crt_addr_bus,
         crt_ioe_we_o           => main_crt_ioe_we,
         crt_iof_we_o           => main_crt_iof_we,
         crt_bank_lo_o          => main_crt_bank_lo,
         crt_bank_hi_o          => main_crt_bank_hi,

         -- Custom Kernal: C64 ROM (in QNICE clock domain via c64_clk_sd_i)
         c64rom_we_i            => qnice_c64rom_we,
         c64rom_addr_i          => qnice_c64rom_addr,
         c64rom_data_i          => qnice_c64rom_data_to,
         c64rom_data_o          => qnice_c64rom_data_from,

         -- Access custom DOS for the simulated C1541 (in QNICE clock domain via c64_clk_sd_i)
         c1541rom_we_i          => qnice_c1541rom_we,
         c1541rom_addr_i        => qnice_c1541rom_addr,
         c1541rom_data_i        => qnice_c1541rom_data_to,
         c1541rom_data_o        => qnice_c1541rom_data_from
      ); -- i_main

   ---------------------------------------------------------------------------------------------
   -- Audio and video settings (QNICE clock domain)
   ---------------------------------------------------------------------------------------------

   -- Due to a discussion on the MEGA65 discord (https://discord.com/channels/719326990221574164/794775503818588200/1039457688020586507)
   -- we decided to choose a naming convention for the PAL modes that might be more intuitive for the end users than it is
   -- for the programmers: "4:3" means "meant to be run on a 4:3 monitor", "5:4 on a 5:4 monitor".
   -- The technical reality is though, that in our "5:4" mode we are actually doing a 4/3 aspect ratio adjustment
   -- while in the 4:3 mode we are outputting a 5:4 image. This is kind of odd, but it seemed that our 4/3 aspect ratio
   -- adjusted image looks best on a 5:4 monitor and the other way round.
   -- Not sure if this will stay forever or if we will come up with a better naming convention.
   qnice_video_mode_o <= 6 when qnice_osm_control_i(C_MENU_SVGA_800_60)    = '1' else -- C_SVGA_800_600_60);    -- SVGA 800x600    @ 60 Hz
                         5 when qnice_osm_control_i(C_MENU_HDMI_720_5994)  = '1' else -- C_HDMI_720x480p_5994,  -- HDMI 720x480    @ 59.94 Hz
                         4 when qnice_osm_control_i(C_MENU_HDMI_640_60)    = '1' else -- C_HDMI_640x480p_60,    -- HDMI 640x480    @ 60 Hz
                         3 when qnice_osm_control_i(C_MENU_HDMI_5_4_50)    = '1' else -- C_HDMI_576p_50,        -- PAL 576p in 5:4 @ 50 Hz
                         2 when qnice_osm_control_i(C_MENU_HDMI_4_3_50)    = '1' else -- C_HDMI_576p_50,        -- PAL 576p in 4:3 @ 50 Hz
                         1 when qnice_osm_control_i(C_MENU_HDMI_16_9_60)   = '1' else -- C_HDMI_720p_60,        -- 1280x720        @ 60 Hz
                         0;                                                           -- C_HDMI_720p_50,        -- HDMI 1280x720   @ 50 Hz

   -- Use On-Screen-Menu selections to configure several audio and video settings
   -- Video and audio mode control
   qnice_dvi_o                <= qnice_osm_control_i(C_MENU_HDMI_DVI);        -- 0=HDMI (with sound), 1=DVI (no sound)

   -- no scandoubler when using the retro 15 kHz RGB mode
   qnice_scandoubler_o        <= (not qnice_osm_control_i(C_MENU_VGA_15KHZHSVS)) and
                                 (not qnice_osm_control_i(C_MENU_VGA_15KHZCS));

   qnice_audio_mute_o         <= '0';                                         -- audio is not muted
   qnice_audio_filter_o       <= qnice_osm_control_i(C_MENU_IMPROVE_AUDIO);   -- 0 = raw audio, 1 = use filters from globals.vhd
   qnice_zoom_crop_o          <= qnice_osm_control_i(C_MENU_HDMI_ZOOM);       -- 0 = no zoom/crop
   qnice_retro15kHz_o         <= qnice_osm_control_i(C_MENU_VGA_15KHZHSVS) or qnice_osm_control_i(C_MENU_VGA_15KHZCS);
   qnice_csync_o              <= qnice_osm_control_i(C_MENU_VGA_15KHZCS);     -- Composite sync (CSYNC)
   qnice_osm_cfg_scaling_o    <= qnice_osm_control_i(C_MENU_OSM_SCALING);

   -- ascal filters that are applied while processing the input
   -- 00 : Nearest Neighbour
   -- 01 : Bilinear
   -- 10 : Sharp Bilinear
   -- 11 : Bicubic
   qnice_ascal_mode_o         <= "00";

   -- If polyphase is '1' then the ascal filter mode is ignored and polyphase filters are used instead
   -- @TODO: Right now, the filters are hardcoded in the M2M framework, we need to make them changeable inside m2m-rom.asm
   qnice_ascal_polyphase_o    <= qnice_osm_control_i(C_MENU_CRT_EMULATION);

   -- ascal triple-buffering
   -- @TODO: Right now, the M2M framework only supports OFF, so do not touch until the framework is upgraded
   qnice_ascal_triplebuf_o    <= '0';

   -- Flip joystick ports (i.e. the joystick in port 2 is used as joystick 1 and vice versa)
   qnice_flip_joyports_o      <= qnice_osm_control_i(C_MENU_FLIP_JOYS);

   ---------------------------------------------------------------------------------------------
   -- Core specific device handling (QNICE clock domain, device IDs in globals.vhd)
   ---------------------------------------------------------------------------------------------

   core_specific_devices : process(all)
   begin
      -- avoid latches
      qnice_dev_data_o           <= x"EEEE";
      qnice_dev_wait_o           <= '0';
      qnice_c64_ram_we           <= '0';
      qnice_c64_qnice_ce         <= '0';
      qnice_c64_qnice_we         <= '0';
      qnice_c64_mount_buf_ram_we <= '0';
      qnice_prg_qnice_ce         <= '0';
      qnice_prg_qnice_we         <= '0';
      qnice_prg_c64ram_d_frm     <= (others => '0');
      qnice_crt_qnice_ce         <= '0';
      qnice_crt_qnice_we         <= '0';
      qnice_c64_ramx_addr        <= (others => '0');
      qnice_c64_ramx_d_to        <= (others => '0');
      qnice_c64_ramx_we          <= '0';
      qnice_c64rom_we            <= '0';
      qnice_c64rom_addr          <= (others => '0');
      qnice_c64rom_data_to       <= (others => '0');
      qnice_c1541rom_we          <= '0';
      qnice_c1541rom_addr        <= (others => '0');
      qnice_c1541rom_data_to     <= (others => '0');

      case qnice_dev_id_i is
         -- C64 RAM
         when C_DEV_C64_RAM =>
            qnice_c64_ramx_addr        <= qnice_dev_addr_i(15 downto 0);
            qnice_c64_ramx_we          <= qnice_dev_we_i;
            qnice_c64_ramx_d_to        <= qnice_dev_data_i(7 downto 0);
            qnice_dev_data_o           <= x"00" & qnice_c64_ramx_d_from;

         -- C64 IEC drives
         when C_VD_DEVICE =>
            qnice_c64_qnice_ce         <= qnice_dev_ce_i;
            qnice_c64_qnice_we         <= qnice_dev_we_i;
            qnice_dev_data_o           <= qnice_c64_qnice_data;

         -- Disk mount buffer RAM
         when C_DEV_C64_MOUNT =>
            qnice_c64_mount_buf_ram_we <= qnice_dev_we_i;
            qnice_dev_data_o           <= x"00" & qnice_c64_mount_buf_ram_data;

         -- PRG file loader (*.PRG)
         when C_DEV_C64_PRG =>
            qnice_c64_ramx_addr        <= qnice_prg_c64ram_addr;
            qnice_c64_ramx_we          <= qnice_prg_c64ram_we;
            qnice_c64_ramx_d_to        <= qnice_prg_c64ram_d_to;
            qnice_prg_c64ram_d_frm     <= qnice_c64_ramx_d_from;
            qnice_prg_qnice_ce         <= qnice_dev_ce_i;
            qnice_prg_qnice_we         <= qnice_dev_we_i;
            qnice_dev_data_o           <= qnice_prg_qnice_data;
            qnice_dev_wait_o           <= qnice_prg_wait;

         -- SW cartridges (*.CRT)
         when C_DEV_C64_CRT =>
            qnice_crt_qnice_ce         <= qnice_dev_ce_i;
            qnice_crt_qnice_we         <= qnice_dev_we_i;
            qnice_dev_data_o           <= qnice_crt_qnice_data;
            qnice_dev_wait_o           <= qnice_crt_qnice_wait;

         -- Custom Kernal Access: C64 ROM
         when C_DEV_C64_KERNAL_C64 =>
            qnice_c64rom_addr          <= qnice_dev_addr_i(13 downto 0);
            qnice_c64rom_we            <= qnice_dev_we_i;
            qnice_dev_data_o           <= x"00" & qnice_c64rom_data_from;
            qnice_c64rom_data_to       <= qnice_dev_data_i(7 downto 0);

         -- Custom Kernal Access: C1541 ROM
         when C_DEV_C64_KERNAL_C1541 =>
            qnice_c1541rom_addr        <= "00" & qnice_dev_addr_i(13 downto 0);
            qnice_c1541rom_we          <= qnice_dev_we_i;
            qnice_dev_data_o           <= x"00" & qnice_c1541rom_data_from;
            qnice_c1541rom_data_to     <= qnice_dev_data_i(7 downto 0);

         when others => null;
      end case;
   end process core_specific_devices;

   -- For now: Let's use a simple BRAM (using only 1 port will make a BRAM) for buffering
   -- the disks that we are mounting. This will work for D64 only.
   -- @TODO: Switch to HyperRAM at a later stage
   mount_buf_ram : entity work.dualport_2clk_ram
      generic map (
         ADDR_WIDTH        => 18,
         DATA_WIDTH        => 8,
         MAXIMUM_SIZE      => 197376,        -- maximum size of any D64 image: non-standard 40-track incl. 768 error bytes
         FALLING_A         => true
      )
      port map (
         -- QNICE only
         clock_a           => qnice_clk_i,
         address_a         => qnice_dev_addr_i(17 downto 0),
         data_a            => qnice_dev_data_i(7 downto 0),
         wren_a            => qnice_c64_mount_buf_ram_we,
         q_a               => qnice_c64_mount_buf_ram_data
      ); -- mount_buf_ram

   -- PRG file loader
   i_prg_loader : entity work.prg_loader
      port map(
         qnice_clk_i       => qnice_clk_i,
         qnice_rst_i       => qnice_rst_i or qnice_reset_for_prgloader,
         qnice_addr_i      => qnice_dev_addr_i,
         qnice_data_i      => qnice_dev_data_i,
         qnice_ce_i        => qnice_prg_qnice_ce,
         qnice_we_i        => qnice_prg_qnice_we,
         qnice_data_o      => qnice_prg_qnice_data,
         qnice_wait_o      => qnice_prg_wait,

         c64ram_we_o       => qnice_prg_c64ram_we,
         c64ram_addr_o     => qnice_prg_c64ram_addr,
         c64ram_data_i     => qnice_prg_c64ram_d_frm,
         c64ram_data_o     => qnice_prg_c64ram_d_to,

         core_reset_o      => qnice_reset_from_prgloader,
         core_triggerrun_o => qnice_prg_trigger_run
      );

   ---------------------------------------------------------------------------------------------
   -- Dual Clocks
   ---------------------------------------------------------------------------------------------

   -- Clock Domain Crossing: CORE -> HyperRAM
   i_cdc_main2hr : entity work.cdc_stable
      generic map (
         G_DATA_SIZE => 3
      )
      port map (
         src_clk_i              => main_clk_o,
         src_data_i(1 downto 0) => std_logic_vector(to_unsigned(c64_exp_port_mode, 2)),
         src_data_i(2)          => main_osm_control_i(C_MENU_HDMI_FF),
         dst_clk_i              => hr_clk_i,
         dst_data_o(1 downto 0) => hr_c64_exp_port_mode,
         dst_data_o(2)          => hr_hdmi_ff
      ); -- i_cdc_main2hr

   -- Clock Domain Crossing: CORE -> QNICE
   i_cdc_main2qnice : xpm_cdc_array_single
      generic map (
         WIDTH => 1
      )
      port map (
         src_clk           => main_clk_o,
         src_in(0)         => main_reset_core_i or main_reset_core,
         dest_clk          => qnice_clk_i,
         dest_out(0)       => qnice_reset_for_prgloader
      ); -- i_cdc_main2qnice


   -- Clock Domain Crossing: QNICE -> CORE
   i_cdc_qnice2main : xpm_cdc_array_single
      generic map (
         WIDTH => 2
      )
      port map (
         src_clk           => qnice_clk_i,
         src_in(0)         => qnice_reset_from_prgloader,
         src_in(1)         => qnice_prg_trigger_run,
         dest_clk          => main_clk_o,
         dest_out(0)       => main_reset_from_prgloader,
         dest_out(1)       => main_prg_trigger_run
      ); -- i_cdc_qnice2main


   -- C64's RAM modelled as dual clock & dual port RAM so that the Commodore 64 core
   -- as well as QNICE can access it
   c64_ram : entity work.dualport_2clk_ram
      generic map (
         ADDR_WIDTH        => 16,
         DATA_WIDTH        => 8,
         FALLING_A         => false,      -- C64 expects read/write to happen at the rising clock edge
         FALLING_B         => true        -- QNICE expects read/write to happen at the falling clock edge
      )
      port map (
         -- C64 MiSTer core
         clock_a           => main_clk_o,
         address_a         => std_logic_vector(main_ram_addr),
         data_a            => std_logic_vector(main_ram_data_from_c64),
         wren_a            => main_ram_we,
         q_a               => main_ram_data_to_c64,

         -- QNICE
         clock_b           => qnice_clk_i,
         address_b         => qnice_c64_ramx_addr,
         data_b            => qnice_c64_ramx_d_to,
         wren_b            => qnice_c64_ramx_we,
         q_b               => qnice_c64_ramx_d_from
      ); -- c64_ram

   -- Handle SW based cartridges, aka *.CRT files
   i_sw_cartridge_wrapper : entity work.sw_cartridge_wrapper
   generic map (
      G_BASE_ADDRESS => C_HMAP_CRT(9 downto 0) & X"000"
   )
   port map (
      qnice_clk_i          => qnice_clk_i,
      qnice_rst_i          => qnice_rst_i,
      qnice_addr_i         => qnice_dev_addr_i,
      qnice_data_i         => qnice_dev_data_i,
      qnice_ce_i           => qnice_crt_qnice_ce,
      qnice_we_i           => qnice_crt_qnice_we,
      qnice_data_o         => qnice_crt_qnice_data,
      qnice_wait_o         => qnice_crt_qnice_wait,
      main_clk_i           => main_clk_o,
      main_rst_i           => main_reset_m2m_i,
      main_reset_core_o    => main_reset_core,
      main_loading_o       => main_crt_loading,
      main_id_o            => main_crt_id,
      main_exrom_o         => main_crt_exrom,
      main_game_o          => main_crt_game,
      main_size_o          => main_crt_size,
      main_bank_laddr_o    => main_crt_bank_laddr,
      main_bank_size_o     => main_crt_bank_size,
      main_bank_num_o      => main_crt_bank_num,
      main_bank_raddr_o    => main_crt_bank_raddr,
      main_bank_wr_o       => main_crt_bank_wr,
      main_bank_lo_i       => main_crt_bank_lo,
      main_bank_hi_i       => main_crt_bank_hi,
      main_bank_wait_o     => main_crt_bank_wait,
      main_ram_addr_i      => std_logic_vector(main_crt_addr_bus),
      main_ram_data_i      => std_logic_vector(main_ram_data_from_c64),
      main_ioe_we_i        => main_crt_ioe_we,
      main_iof_we_i        => main_crt_iof_we,
      main_lo_ram_data_o   => main_crt_lo_ram_data,
      main_hi_ram_data_o   => main_crt_hi_ram_data,
      main_ioe_ram_data_o  => main_crt_ioe_ram_data,
      main_iof_ram_data_o  => main_crt_iof_ram_data,
      hr_clk_i             => hr_clk_i,
      hr_rst_i             => hr_rst_i,
      hr_write_o           => hr_crt_write,
      hr_read_o            => hr_crt_read,
      hr_address_o         => hr_crt_address,
      hr_writedata_o       => hr_crt_writedata,
      hr_byteenable_o      => hr_crt_byteenable,
      hr_burstcount_o      => hr_crt_burstcount,
      hr_readdata_i        => hr_crt_readdata,
      hr_readdatavalid_i   => hr_crt_readdatavalid,
      hr_waitrequest_i     => hr_crt_waitrequest
   ); -- i_sw_cartridge_wrapper

   main2hr_avm_fifo : entity work.avm_fifo
      generic map (
         G_WR_DEPTH     => 16,
         G_RD_DEPTH     => 16,
         G_FILL_SIZE    => 1,
         G_ADDRESS_SIZE => 32,
         G_DATA_SIZE    => 16
      )
      port map (
         s_clk_i               => main_clk_o,
         s_rst_i               => main_reset_m2m_i,
         s_avm_waitrequest_o   => main_avm_reu_waitrequest,
         s_avm_write_i         => main_avm_reu_write,
         s_avm_read_i          => main_avm_reu_read,
         s_avm_address_i       => main_avm_reu_address,
         s_avm_writedata_i     => main_avm_reu_writedata,
         s_avm_byteenable_i    => main_avm_reu_byteenable,
         s_avm_burstcount_i    => main_avm_reu_burstcount,
         s_avm_readdata_o      => main_avm_reu_readdata,
         s_avm_readdatavalid_o => main_avm_reu_readdatavalid,
         m_clk_i               => hr_clk_i,
         m_rst_i               => hr_rst_i,
         m_avm_waitrequest_i   => hr_reu_waitrequest,
         m_avm_write_o         => hr_reu_write,
         m_avm_read_o          => hr_reu_read,
         m_avm_address_o       => hr_reu_address,
         m_avm_writedata_o     => hr_reu_writedata,
         m_avm_byteenable_o    => hr_reu_byteenable,
         m_avm_burstcount_o    => hr_reu_burstcount,
         m_avm_readdata_i      => hr_reu_readdata,
         m_avm_readdatavalid_i => hr_reu_readdatavalid
      ); -- main2hr_avm_fifo

end architecture synthesis;
<|MERGE_RESOLUTION|>--- conflicted
+++ resolved
@@ -34,13 +34,8 @@
    qnice_rst_i             : in  std_logic;
 
    -- Video and audio mode control
-<<<<<<< HEAD
    qnice_dvi_o             : out std_logic;                 -- 0=HDMI (with sound), 1=DVI (no sound)
-   qnice_video_mode_o      : out natural range 0 to 3;      -- HDMI 1280x720 @ 50 Hz resolution = mode 0,
-=======
-   qnice_dvi_o             : out std_logic;              -- 0=HDMI (with sound), 1=DVI (no sound)
    qnice_video_mode_o      : out natural range 0 to 6;      -- HDMI 1280x720 @ 50 Hz resolution = mode 0,
->>>>>>> a40dc942
                                                             -- HDMI 1280x720 @ 60 Hz resolution = mode 1,
                                                             -- PAL 576p in 4:3 and 5:4 are modes 2 and 3
                                                             -- HDMI 640x480  @ 60 Hz = mode 4
@@ -324,7 +319,6 @@
 -- qnice_clk
 ---------------------------------------------------------------------------------------------
 
-<<<<<<< HEAD
 -- OSM selections within qnice_osm_control_i
 constant C_MENU_EXP_PORT_HW   : natural := 7;
 constant C_MENU_EXP_PORT_REU  : natural := 8;
@@ -407,24 +401,6 @@
 signal qnice_crt_qnice_we           : std_logic;
 signal qnice_crt_qnice_data         : std_logic_vector(15 downto 0);
 signal qnice_crt_qnice_wait         : std_logic;
-=======
--- Democore menu items
-constant C_MENU_HDMI_16_9_50   : natural := 12;
-constant C_MENU_HDMI_16_9_60   : natural := 13;
-constant C_MENU_HDMI_4_3_50    : natural := 14;
-constant C_MENU_HDMI_5_4_50    : natural := 15;
-constant C_MENU_HDMI_640_60    : natural := 16;
-constant C_MENU_HDMI_720_5994  : natural := 17;
-constant C_MENU_SVGA_800_60    : natural := 18;
-constant C_MENU_CRT_EMULATION  : natural := 30;
-constant C_MENU_HDMI_ZOOM      : natural := 31;
-constant C_MENU_IMPROVE_AUDIO  : natural := 32;
-
--- QNICE clock domain
-signal qnice_demo_vd_data_o   : std_logic_vector(15 downto 0);
-signal qnice_demo_vd_ce       : std_logic;
-signal qnice_demo_vd_we       : std_logic;
->>>>>>> a40dc942
 
 begin
 
@@ -768,13 +744,10 @@
    -- while in the 4:3 mode we are outputting a 5:4 image. This is kind of odd, but it seemed that our 4/3 aspect ratio
    -- adjusted image looks best on a 5:4 monitor and the other way round.
    -- Not sure if this will stay forever or if we will come up with a better naming convention.
-   qnice_video_mode_o <= 6 when qnice_osm_control_i(C_MENU_SVGA_800_60)    = '1' else -- C_SVGA_800_600_60);    -- SVGA 800x600    @ 60 Hz
-                         5 when qnice_osm_control_i(C_MENU_HDMI_720_5994)  = '1' else -- C_HDMI_720x480p_5994,  -- HDMI 720x480    @ 59.94 Hz
-                         4 when qnice_osm_control_i(C_MENU_HDMI_640_60)    = '1' else -- C_HDMI_640x480p_60,    -- HDMI 640x480    @ 60 Hz
-                         3 when qnice_osm_control_i(C_MENU_HDMI_5_4_50)    = '1' else -- C_HDMI_576p_50,        -- PAL 576p in 5:4 @ 50 Hz
-                         2 when qnice_osm_control_i(C_MENU_HDMI_4_3_50)    = '1' else -- C_HDMI_576p_50,        -- PAL 576p in 4:3 @ 50 Hz
-                         1 when qnice_osm_control_i(C_MENU_HDMI_16_9_60)   = '1' else -- C_HDMI_720p_60,        -- 1280x720        @ 60 Hz
-                         0;                                                           -- C_HDMI_720p_50,        -- HDMI 1280x720   @ 50 Hz
+   qnice_video_mode_o <= 3 when qnice_osm_control_i(C_MENU_HDMI_5_4_50)  = '1' else -- C_HDMI_576p_50,        -- PAL 576p in 5:4 @ 50 Hz
+                         2 when qnice_osm_control_i(C_MENU_HDMI_4_3_50)  = '1' else -- C_HDMI_576p_50,        -- PAL 576p in 4:3 @ 50 Hz
+                         1 when qnice_osm_control_i(C_MENU_HDMI_16_9_60) = '1' else -- C_HDMI_720p_60,        -- 1280x720        @ 60 Hz
+                         0;                                                         -- C_HDMI_720p_50,        -- HDMI 1280x720   @ 50 Hz
 
    -- Use On-Screen-Menu selections to configure several audio and video settings
    -- Video and audio mode control
