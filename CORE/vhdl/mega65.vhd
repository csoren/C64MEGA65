--- conflicted
+++ resolved
@@ -123,7 +123,6 @@
    main_qnice_gp_reg_i    : in std_logic_vector(255 downto 0);
 
    --------------------------------------------------------------------------------------------------------
-<<<<<<< HEAD
    -- Provide support for external memory (Avalon Memory Map)
    --------------------------------------------------------------------------------------------------------
 
@@ -135,22 +134,7 @@
    main_avm_burstcount_o    : out std_logic_vector(7 downto 0);
    main_avm_readdata_i      : in  std_logic_vector(15 downto 0);
    main_avm_readdatavalid_i : in  std_logic;
-   main_avm_waitrequest_i   : in  std_logic
-=======
-   -- Provide HyperRAM to core (in HyperRAM clock domain)
-   --------------------------------------------------------------------------------------------------------   
-   
-   hr_clk_i                : in  std_logic;
-   hr_rst_i                : in  std_logic;
-   hr_write_o              : out std_logic := '0'; 
-   hr_read_o               : out std_logic := '0';
-   hr_address_o            : out std_logic_vector(31 downto 0) := (others => '0');
-   hr_writedata_o          : out std_logic_vector(15 downto 0) := (others => '0');
-   hr_byteenable_o         : out std_logic_vector(1 downto 0)  := (others => '0');
-   hr_burstcount_o         : out std_logic_vector(7 downto 0)  := (others => '0');
-   hr_readdata_i           : in  std_logic_vector(15 downto 0) := (others => '0');
-   hr_readdatavalid_i      : in  std_logic;
-   hr_waitrequest_i        : in  std_logic;
+   main_avm_waitrequest_i   : in  std_logic;
    
    --------------------------------------------------------------------
    -- C64 specific ports that are not supported by the M2M framework
@@ -186,7 +170,6 @@
 
    cart_d_io               : inout unsigned(7 downto 0);
    cart_a_io               : inout unsigned(15 downto 0)
->>>>>>> 9a4af1a1
 );
 end entity MEGA65_Core;
 
@@ -405,9 +388,6 @@
          reu_dout_o           => main_reu_dout,
          reu_din_i            => main_reu_din,
          reu_we_o             => main_reu_we,
-<<<<<<< HEAD
-         reu_cs_o             => main_reu_cs
-=======
          reu_cs_o             => main_reu_cs,
          
          -- C64 Expansion Port (aka Cartridge Port) control lines
@@ -440,7 +420,6 @@
      
          cart_d_io            => cart_d_io,
          cart_a_io            => cart_a_io
->>>>>>> 9a4af1a1
       ); -- i_main
 
    ---------------------------------------------------------------------------------------------
