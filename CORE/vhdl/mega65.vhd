--- conflicted
+++ resolved
@@ -15,11 +15,8 @@
 library work;
 use work.globals.all;
 use work.types_pkg.all;
-<<<<<<< HEAD
 use work.qnice_tools.all;
-=======
 use work.video_modes_pkg.all;
->>>>>>> 31a2f7f8
 
 library xpm;
 use xpm.vcomponents.all;
@@ -38,17 +35,8 @@
    qnice_rst_i             : in  std_logic;
 
    -- Video and audio mode control
-<<<<<<< HEAD
    qnice_dvi_o             : out std_logic;                 -- 0=HDMI (with sound), 1=DVI (no sound)
-   qnice_video_mode_o      : out natural range 0 to 6;      -- HDMI 1280x720 @ 50 Hz resolution = mode 0,
-                                                            -- HDMI 1280x720 @ 60 Hz resolution = mode 1,
-                                                            -- PAL 576p in 4:3 and 5:4 are modes 2 and 3
-                                                            -- HDMI 640x480  @ 60 Hz = mode 4
-                                                            -- HDMI 720x480  @ 60 Hz = mode 5
-=======
-   qnice_dvi_o             : out std_logic;              -- 0=HDMI (with sound), 1=DVI (no sound)
-   qnice_video_mode_o      : out video_mode_type;        -- Defined in video_modes_pkg.vhd
->>>>>>> 31a2f7f8
+   qnice_video_mode_o      : out video_mode_type;           -- Defined in video_modes_pkg.vhd
    qnice_osm_cfg_scaling_o : out std_logic_vector(8 downto 0);
    qnice_scandoubler_o     : out std_logic;                 -- 0 = no scandoubler, 1 = scandoubler
    qnice_audio_mute_o      : out std_logic;
@@ -761,20 +749,10 @@
    -- while in the 4:3 mode we are outputting a 5:4 image. This is kind of odd, but it seemed that our 4/3 aspect ratio
    -- adjusted image looks best on a 5:4 monitor and the other way round.
    -- Not sure if this will stay forever or if we will come up with a better naming convention.
-<<<<<<< HEAD
-   qnice_video_mode_o <= 3 when qnice_osm_control_i(C_MENU_HDMI_5_4_50)  = '1' else -- C_HDMI_576p_50,        -- PAL 576p in 5:4 @ 50 Hz
-                         2 when qnice_osm_control_i(C_MENU_HDMI_4_3_50)  = '1' else -- C_HDMI_576p_50,        -- PAL 576p in 4:3 @ 50 Hz
-                         1 when qnice_osm_control_i(C_MENU_HDMI_16_9_60) = '1' else -- C_HDMI_720p_60,        -- 1280x720        @ 60 Hz
-                         0;                                                         -- C_HDMI_720p_50,        -- HDMI 1280x720   @ 50 Hz
-=======
-   qnice_video_mode_o <= C_VIDEO_SVGA_800_60   when qnice_osm_control_i(C_MENU_SVGA_800_60)    = '1' else
-                         C_VIDEO_HDMI_720_5994 when qnice_osm_control_i(C_MENU_HDMI_720_5994)  = '1' else
-                         C_VIDEO_HDMI_640_60   when qnice_osm_control_i(C_MENU_HDMI_640_60)    = '1' else
-                         C_VIDEO_HDMI_5_4_50   when qnice_osm_control_i(C_MENU_HDMI_5_4_50)    = '1' else
-                         C_VIDEO_HDMI_4_3_50   when qnice_osm_control_i(C_MENU_HDMI_4_3_50)    = '1' else
-                         C_VIDEO_HDMI_16_9_60  when qnice_osm_control_i(C_MENU_HDMI_16_9_60)   = '1' else
-                         C_VIDEO_HDMI_16_9_50;
->>>>>>> 31a2f7f8
+   qnice_video_mode_o <= C_VIDEO_HDMI_5_4_50   when qnice_osm_control_i(C_MENU_HDMI_5_4_50)  = '1' else
+                         C_VIDEO_HDMI_4_3_50   when qnice_osm_control_i(C_MENU_HDMI_4_3_50)  = '1' else
+                         C_VIDEO_HDMI_16_9_60  when qnice_osm_control_i(C_MENU_HDMI_16_9_60) = '1' else
+                         C_VIDEO_HDMI_16_9_50;                       -- C_MENU_HDMI_16_9_50
 
    -- Use On-Screen-Menu selections to configure several audio and video settings
    -- Video and audio mode control
