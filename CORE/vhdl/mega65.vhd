--- conflicted
+++ resolved
@@ -355,7 +355,7 @@
          kb_key_num_i         => main_kb_key_num_i,
          kb_key_pressed_n_i   => main_kb_key_pressed_n_i,
 
-         -- MEGA65 joysticks and paddles/mouse/potentiometers
+         -- MEGA65 joysticks
          joy_1_up_n_i         => main_joy_1_up_n_i ,
          joy_1_down_n_i       => main_joy_1_down_n_i,
          joy_1_left_n_i       => main_joy_1_left_n_i,
@@ -368,7 +368,6 @@
          joy_2_right_n_i      => main_joy_2_right_n_i,
          joy_2_fire_n_i       => main_joy_2_fire_n_i,
          
-<<<<<<< HEAD
          paddle_1_x           => main_pot1_x,
          paddle_1_y           => main_pot1_y,
          paddle_2_x           => main_pot2_x,
@@ -417,12 +416,6 @@
          reu_din_i            => main_reu_din,
          reu_we_o             => main_reu_we,
          reu_cs_o             => main_reu_cs                           
-=======
-         pot1_x_i             => main_pot1_x_i,
-         pot1_y_i             => main_pot1_y_i,
-         pot2_x_i             => main_pot2_x_i,
-         pot2_y_i             => main_pot2_y_i     
->>>>>>> 9be463e7
       ); -- i_main
 
    ---------------------------------------------------------------------------------------------
