--- conflicted
+++ resolved
@@ -216,16 +216,6 @@
 signal main_map_readdata      : std_logic_vector(15 downto 0);
 signal main_map_readdatavalid : std_logic;
 signal main_map_waitrequest   : std_logic;
-
-signal main_errata_write         : std_logic;
-signal main_errata_read          : std_logic;
-signal main_errata_address       : std_logic_vector(31 downto 0) := (others => '0');
-signal main_errata_writedata     : std_logic_vector(15 downto 0);
-signal main_errata_byteenable    : std_logic_vector(1 downto 0);
-signal main_errata_burstcount    : std_logic_vector(7 downto 0);
-signal main_errata_readdata      : std_logic_vector(15 downto 0);
-signal main_errata_readdatavalid : std_logic;
-signal main_errata_waitrequest   : std_logic;
 
 ---------------------------------------------------------------------------------------------
 -- qnice_clk
@@ -619,64 +609,4 @@
          m_avm_readdatavalid_i => main_avm_readdatavalid_i
       ); -- i_avm_cache
 
-<<<<<<< HEAD
 end architecture synthesis;
-=======
-   i_avm_hyperram_errata : entity work.avm_hyperram_errata
-      port map (
-         clk_i                 => main_clk,
-         rst_i                 => main_rst,
-         s_avm_waitrequest_o   => main_cache_waitrequest,
-         s_avm_write_i         => main_cache_write,
-         s_avm_read_i          => main_cache_read,
-         s_avm_address_i       => main_cache_address,
-         s_avm_writedata_i     => main_cache_writedata,
-         s_avm_byteenable_i    => main_cache_byteenable,
-         s_avm_burstcount_i    => main_cache_burstcount,
-         s_avm_readdata_o      => main_cache_readdata,
-         s_avm_readdatavalid_o => main_cache_readdatavalid,
-         m_avm_waitrequest_i   => main_errata_waitrequest,
-         m_avm_write_o         => main_errata_write,
-         m_avm_read_o          => main_errata_read,
-         m_avm_address_o       => main_errata_address,
-         m_avm_writedata_o     => main_errata_writedata,
-         m_avm_byteenable_o    => main_errata_byteenable,
-         m_avm_burstcount_o    => main_errata_burstcount,
-         m_avm_readdata_i      => main_errata_readdata,
-         m_avm_readdatavalid_i => main_errata_readdatavalid
-      ); -- i_avm_hyperram_errata
-
-   i_avm_fifo : entity work.avm_fifo
-      generic map (
-         G_DEPTH        => 16,
-         G_FILL_SIZE    => 1,
-         G_ADDRESS_SIZE => 32,
-         G_DATA_SIZE    => 16
-      )
-      port map (
-         s_clk_i               => main_clk,
-         s_rst_i               => main_rst,
-         s_avm_waitrequest_o   => main_errata_waitrequest,
-         s_avm_write_i         => main_errata_write,
-         s_avm_read_i          => main_errata_read,
-         s_avm_address_i       => main_errata_address,
-         s_avm_writedata_i     => main_errata_writedata,
-         s_avm_byteenable_i    => main_errata_byteenable,
-         s_avm_burstcount_i    => main_errata_burstcount,
-         s_avm_readdata_o      => main_errata_readdata,
-         s_avm_readdatavalid_o => main_errata_readdatavalid,
-         m_clk_i               => hr_clk_i,
-         m_rst_i               => hr_rst_i,
-         m_avm_waitrequest_i   => hr_waitrequest_i,
-         m_avm_write_o         => hr_write_o,
-         m_avm_read_o          => hr_read_o,
-         m_avm_address_o       => hr_address_o,
-         m_avm_writedata_o     => hr_writedata_o,
-         m_avm_byteenable_o    => hr_byteenable_o,
-         m_avm_burstcount_o    => hr_burstcount_o,
-         m_avm_readdata_i      => hr_readdata_i,
-         m_avm_readdatavalid_i => hr_readdatavalid_i
-      ); -- i_avm_fifo
-
-end architecture synthesis;
->>>>>>> a06129f6
