----------------------------------------------------------------------------------
-- Commodore 64 for MEGA65 (C64MEGA65)
--
-- MEGA65 R3 main file that contains the whole machine
--
-- based on C64_MiSTer by the MiSTer development team
-- port done by MJoergen and sy2002 in 2021, 2022, 2023 and licensed under GPL v3
----------------------------------------------------------------------------------

library ieee;
use ieee.std_logic_1164.all;
use ieee.numeric_std.all;

entity CORE_R3 is
port (
   CLK            : in  std_logic;                  -- 100 MHz clock

   -- MAX10 FPGA (delivers reset)
   max10_tx          : in std_logic;
   max10_rx          : out std_logic;
   max10_clkandsync  : out std_logic;

   -- serial communication (rxd, txd only; rts/cts are not available)
   -- 115.200 baud, 8-N-1
   UART_RXD       : in  std_logic;                  -- receive data
   UART_TXD       : out std_logic;                  -- send data

   -- VGA and VDAC
   VGA_RED        : out std_logic_vector(7 downto 0);
   VGA_GREEN      : out std_logic_vector(7 downto 0);
   VGA_BLUE       : out std_logic_vector(7 downto 0);
   VGA_HS         : out std_logic;
   VGA_VS         : out std_logic;

   vdac_clk       : out std_logic;
   vdac_sync_n    : out std_logic;
   vdac_blank_n   : out std_logic;

   -- Digital Video (HDMI)
   tmds_data_p    : out std_logic_vector(2 downto 0);
   tmds_data_n    : out std_logic_vector(2 downto 0);
   tmds_clk_p     : out std_logic;
   tmds_clk_n     : out std_logic;
<<<<<<< HEAD
   ct_hpd         : out std_logic := '1';
=======
   ct_hpd         : out std_logic := '1';          -- Needed for HDMI compliancy: Assert +5V according to section 4.2.7 of the specification version 1.4b
>>>>>>> f0f65c2c

   -- MEGA65 smart keyboard controller
   kb_io0         : out std_logic;                 -- clock to keyboard
   kb_io1         : out std_logic;                 -- data output to keyboard
   kb_io2         : in  std_logic;                 -- data input from keyboard

   -- SD Card (internal on bottom)
   SD_RESET       : out std_logic;
   SD_CLK         : out std_logic;
   SD_MOSI        : out std_logic;
   SD_MISO        : in  std_logic;
   SD_CD          : in  std_logic;

   -- SD Card (external on back)
   SD2_RESET      : out std_logic;
   SD2_CLK        : out std_logic;
   SD2_MOSI       : out std_logic;
   SD2_MISO       : in  std_logic;
   SD2_CD         : in  std_logic;

   -- 3.5mm analog audio jack
   pwm_l          : out std_logic;
   pwm_r          : out std_logic;

   -- Joysticks and Paddles
   joy_1_up_n     : in  std_logic;
   joy_1_down_n   : in  std_logic;
   joy_1_left_n   : in  std_logic;
   joy_1_right_n  : in  std_logic;
   joy_1_fire_n   : in  std_logic;

   joy_2_up_n     : in  std_logic;
   joy_2_down_n   : in  std_logic;
   joy_2_left_n   : in  std_logic;
   joy_2_right_n  : in  std_logic;
   joy_2_fire_n   : in  std_logic;
   
   paddle         : in std_logic_vector(3 downto 0);
   paddle_drain   : out std_logic;

   -- Built-in HyperRAM
   hr_d           : inout std_logic_vector(7 downto 0);    -- Data/Address
   hr_rwds        : inout std_logic;               -- RW Data strobe
   hr_reset       : out std_logic;                 -- Active low RESET line to HyperRAM
   hr_clk_p       : out std_logic;
   hr_cs0         : out std_logic

   -- Optional additional HyperRAM in trap-door slot
--   hr2_d          : inout unsigned(7 downto 0);    -- Data/Address
--   hr2_rwds       : inout std_logic;               -- RW Data strobe
--   hr2_reset      : out std_logic;                 -- Active low RESET line to HyperRAM
--   hr2_clk_p      : out std_logic;
--   hr_cs1         : out std_logic
);
end entity CORE_R3;

architecture synthesis of CORE_R3 is

begin

   M2M : entity work.m2m
      port map
      (
         CLK               => CLK,
         max10_tx          => max10_tx,
         max10_rx          => max10_rx,
         max10_clkandsync  => max10_clkandsync,
         
         -- serial communication (rxd, txd only; rts/cts are not available)
         -- 115.200 baud, 8-N-1
         UART_RXD       => UART_RXD,
         UART_TXD       => UART_TXD,

         -- VGA and VDAC
         VGA_RED        => VGA_RED,
         VGA_GREEN      => VGA_GREEN,
         VGA_BLUE       => VGA_BLUE,
         VGA_HS         => VGA_HS,
         VGA_VS         => VGA_VS,

         vdac_clk       => vdac_clk,
         vdac_sync_n    => vdac_sync_n,
         vdac_blank_n   => vdac_blank_n,

         -- Digital Video (HDMI)
         tmds_data_p    => tmds_data_p,
         tmds_data_n    => tmds_data_n,
         tmds_clk_p     => tmds_clk_p,
         tmds_clk_n     => tmds_clk_n,

         -- MEGA65 smart keyboard controller
         kb_io0         => kb_io0,
         kb_io1         => kb_io1,
         kb_io2         => kb_io2,

         -- SD Card (internal on bottom)
         SD_RESET       => SD_RESET,
         SD_CLK         => SD_CLK,
         SD_MOSI        => SD_MOSI,
         SD_MISO        => SD_MISO,
         SD_CD          => SD_CD,

         -- SD Card (external on back)
         SD2_RESET      => SD2_RESET,
         SD2_CLK        => SD2_CLK,
         SD2_MOSI       => SD2_MOSI,
         SD2_MISO       => SD2_MISO,
         SD2_CD         => SD2_CD,

         -- 3.5mm analog audio jack
         pwm_l          => pwm_l,
         pwm_r          => pwm_r,
       
         -- Joysticks and Paddles
         joy_1_up_n     => joy_1_up_n,
         joy_1_down_n   => joy_1_down_n,
         joy_1_left_n   => joy_1_left_n,
         joy_1_right_n  => joy_1_right_n,
         joy_1_fire_n   => joy_1_fire_n,
      
         joy_2_up_n     => joy_2_up_n,
         joy_2_down_n   => joy_2_down_n,
         joy_2_left_n   => joy_2_left_n,
         joy_2_right_n  => joy_2_right_n,
         joy_2_fire_n   => joy_2_fire_n,
         
         paddle         => paddle,
         paddle_drain   => paddle_drain,

         -- Built-in HyperRAM
         hr_d           => hr_d,
         hr_rwds        => hr_rwds,
         hr_reset       => hr_reset,
         hr_clk_p       => hr_clk_p,
         hr_cs0         => hr_cs0
      ); -- i_m2m

end architecture synthesis;
<|MERGE_RESOLUTION|>--- conflicted
+++ resolved
@@ -41,11 +41,7 @@
    tmds_data_n    : out std_logic_vector(2 downto 0);
    tmds_clk_p     : out std_logic;
    tmds_clk_n     : out std_logic;
-<<<<<<< HEAD
-   ct_hpd         : out std_logic := '1';
-=======
    ct_hpd         : out std_logic := '1';          -- Needed for HDMI compliancy: Assert +5V according to section 4.2.7 of the specification version 1.4b
->>>>>>> f0f65c2c
 
    -- MEGA65 smart keyboard controller
    kb_io0         : out std_logic;                 -- clock to keyboard
