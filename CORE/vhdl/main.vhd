----------------------------------------------------------------------------------
-- Commodore 64 for MEGA65
--
-- Wrapper for the MiSTer core that runs exclusively in the core's clock domanin
--
-- based on C64_MiSTer by the MiSTer development team
-- port done by MJoergen and sy2002 in 2023 and licensed under GPL v3
----------------------------------------------------------------------------------

library ieee;
use ieee.std_logic_1164.all;
use ieee.numeric_std.all;
use work.vdrives_pkg.all;

entity main is
   generic (
      G_VDNUM                 : natural                     -- amount of virtual drives     
   );
   port (
      clk_main_i              : in  std_logic;
      reset_soft_i            : in  std_logic;
      reset_hard_i            : in  std_logic;
      pause_i                 : in  std_logic;

      c64_ntsc_i              : in std_logic;               -- 0 = PAL mode, 1 = NTSC mode, clocks need to be correctly set, too

      -- MiSTer core main clock speed:
      -- Make sure you pass very exact numbers here, because they are used for avoiding clock drift at derived clocks
      clk_main_speed_i        : in natural;
      
      -- SID and CIA versions
      c64_sid_ver_i           : in std_logic_vector(1 downto 0); -- SID version, 0=6581, 1=8580, low bit = left SID
      c64_cia_ver_i           : in std_logic;               -- CIA version: 0=6526 "old", 1=8521 "new"      
      
      -- M2M Keyboard interface
      kb_key_num_i            : in  integer range 0 to 79;    -- cycles through all MEGA65 keys
      kb_key_pressed_n_i      : in  std_logic;                -- low active: debounced feedback: is kb_key_num_i pressed right now?
      
      -- MEGA65 joysticks and paddles
      joy_1_up_n_i            : in  std_logic;
      joy_1_down_n_i          : in  std_logic;
      joy_1_left_n_i          : in  std_logic;
      joy_1_right_n_i         : in  std_logic;
      joy_1_fire_n_i          : in  std_logic;

      joy_2_up_n_i            : in  std_logic;
      joy_2_down_n_i          : in  std_logic;
      joy_2_left_n_i          : in  std_logic;
      joy_2_right_n_i         : in  std_logic;
      joy_2_fire_n_i          : in  std_logic;

      paddle_1_x              : in std_logic_vector(7 downto 0);
      paddle_1_y              : in std_logic_vector(7 downto 0);
      paddle_2_x              : in std_logic_vector(7 downto 0);
      paddle_2_y              : in std_logic_vector(7 downto 0);

      -- Video output
      video_ce_o              : out std_logic;
      video_ce_2x_o           : out std_logic;
      video_red_o             : out std_logic_vector(7 downto 0);
      video_green_o           : out std_logic_vector(7 downto 0);
      video_blue_o            : out std_logic_vector(7 downto 0);
      video_vs_o              : out std_logic;
      video_hs_o              : out std_logic;
      video_hblank_o          : out std_logic;
      video_vblank_o          : out std_logic;

      -- Audio output (Signed PCM)
      audio_left_o            : out signed(15 downto 0);
      audio_right_o           : out signed(15 downto 0);
<<<<<<< HEAD

                             -- C64 drive led (color is RGB)
      drive_led_o             : out std_logic;
      drive_led_col_o         : out std_logic_vector(23 downto 0);

      -- C64 RAM: No address latching necessary and the chip can always be enabled
      c64_ram_addr_o          : out unsigned(15 downto 0);  -- C64 address bus
      c64_ram_data_o          : out unsigned(7 downto 0);   -- C64 RAM data out
      c64_ram_we_o            : out std_logic;              -- C64 RAM write enable
      c64_ram_data_i          : in unsigned(7 downto 0);    -- C64 RAM data in

      -- C64 IEC handled by QNICE
      c64_clk_sd_i            : in std_logic;               -- "sd card write clock" for floppy drive internal dual clock RAM buffer
      c64_qnice_addr_i        : in std_logic_vector(27 downto 0);
      c64_qnice_data_i        : in std_logic_vector(15 downto 0);
      c64_qnice_data_o        : out std_logic_vector(15 downto 0);
      c64_qnice_ce_i          : in std_logic;
      c64_qnice_we_i          : in std_logic;

      -- RAM Expansion Unit
      reu_cfg_i               : in  std_logic;
      ext_cycle_o             : out std_logic;
      reu_cycle_i             : in  std_logic;
      reu_addr_o              : out std_logic_vector(24 downto 0);
      reu_dout_o              : out std_logic_vector(7 downto 0);
      reu_din_i               : in  std_logic_vector(7 downto 0);
      reu_we_o                : out std_logic;
      reu_cs_o                : out std_logic                       
=======
      
      -- M2M Keyboard interface
      kb_key_num_i            : in  integer range 0 to 79;    -- cycles through all MEGA65 keys
      kb_key_pressed_n_i      : in  std_logic;                -- low active: debounced feedback: is kb_key_num_i pressed right now?
      
      -- MEGA65 joysticks and paddles/mouse/potentiometers
      joy_1_up_n_i            : in  std_logic;
      joy_1_down_n_i          : in  std_logic;
      joy_1_left_n_i          : in  std_logic;
      joy_1_right_n_i         : in  std_logic;
      joy_1_fire_n_i          : in  std_logic;

      joy_2_up_n_i            : in  std_logic;
      joy_2_down_n_i          : in  std_logic;
      joy_2_left_n_i          : in  std_logic;
      joy_2_right_n_i         : in  std_logic;
      joy_2_fire_n_i          : in  std_logic;

      pot1_x_i                : in std_logic_vector(7 downto 0);
      pot1_y_i                : in std_logic_vector(7 downto 0);
      pot2_x_i                : in std_logic_vector(7 downto 0);
      pot2_y_i                : in std_logic_vector(7 downto 0)      
>>>>>>> 9be463e7
   );
end entity main;

architecture synthesis of main is

   -- Generic MiSTer C64 signals
   signal c64_pause           : std_logic;
   signal c64_drive_led       : std_logic;

   -- directly connect the C64's CIA1 to the emulated keyboard matrix within keyboard.vhd
   signal cia1_pa_i           : std_logic_vector(7 downto 0);
   signal cia1_pa_o           : std_logic_vector(7 downto 0);
   signal cia1_pb_i           : std_logic_vector(7 downto 0);
   signal cia1_pb_o           : std_logic_vector(7 downto 0);

   -- the Restore key is special: it creates a non maskable interrupt (NMI)
   signal restore_key_n       : std_logic;

   -- signals for RAM
   signal c64_ram_ce          : std_logic;
   signal c64_ram_we          : std_logic;

   -- 18-bit SID from C64: Needs to go through audio processing ported from Verilog to VHDL from MiSTer's c64.sv
   signal c64_sid_l           : std_logic_vector(17 downto 0);
   signal c64_sid_r           : std_logic_vector(17 downto 0);
   signal alo                 : std_logic_vector(15 downto 0);
   signal aro                 : std_logic_vector(15 downto 0);

   -- IEC drives
   signal iec_drive_ce        : std_logic;      -- chip enable for iec_drive (clock divider, see generate_drive_ce below)
   signal iec_dce_sum         : integer := 0;   -- caution: we expect 32-bit integers here and we expect the initialization to 0

   signal iec_img_mounted_i   : std_logic_vector(G_VDNUM - 1 downto 0);
   signal iec_img_readonly_i  : std_logic;
   signal iec_img_size_i      : std_logic_vector(31 downto 0);
   signal iec_img_type_i      : std_logic_vector(1 downto 0);

   signal iec_drives_reset    : std_logic_vector(G_VDNUM - 1 downto 0);
   signal vdrives_mounted     : std_logic_vector(G_VDNUM - 1 downto 0);
   signal cache_dirty         : std_logic_vector(G_VDNUM - 1 downto 0);
   signal prevent_reset       : std_logic;

   signal c64_iec_clk_o       : std_logic;
   signal c64_iec_clk_i       : std_logic;
   signal c64_iec_atn_o       : std_logic;
   signal c64_iec_data_o      : std_logic;
   signal c64_iec_data_i      : std_logic;
   signal iec_sd_lba_o        : vd_vec_array(G_VDNUM - 1 downto 0)(31 downto 0);
   signal iec_sd_blk_cnt_o    : vd_vec_array(G_VDNUM - 1 downto 0)(5 downto 0);
   signal iec_sd_rd_o         : vd_std_array(G_VDNUM - 1 downto 0);
   signal iec_sd_wr_o         : vd_std_array(G_VDNUM - 1 downto 0);
   signal iec_sd_ack_i        : vd_std_array(G_VDNUM - 1 downto 0);
   signal iec_sd_buf_addr_i   : std_logic_vector(13 downto 0);
   signal iec_sd_buf_data_i   : std_logic_vector(7 downto 0);
   signal iec_sd_buf_data_o   : vd_vec_array(G_VDNUM - 1 downto 0)(7 downto 0);
   signal iec_sd_buf_wr_i     : std_logic;
   signal iec_par_stb_i       : std_logic;
   signal iec_par_stb_o       : std_logic;
   signal iec_par_data_i      : std_logic_vector(7 downto 0);
   signal iec_par_data_o      : std_logic_vector(7 downto 0);
   signal iec_rom_std_i       : std_logic;
   signal iec_rom_addr_i      : std_logic_vector(15 downto 0);
   signal iec_rom_data_i      : std_logic_vector(7 downto 0);
   signal iec_rom_wr_i        : std_logic;

   -- unprocessed video output of the C64 core
   signal vga_hs              : std_logic;
   signal vga_vs              : std_logic;
   signal vga_red             : unsigned(7 downto 0);
   signal vga_green           : unsigned(7 downto 0);
   signal vga_blue            : unsigned(7 downto 0);
   
   -- vga_ce: clock enable which is used to generate the C64's pixel clock from the core's main clock
   -- vga_ce_2x: needs to be 2x faster than vga_ce
   signal vga_ce              : std_logic_vector(3 downto 0) := "1000"; -- Pixel clock is 1/4 of the main clock
   signal vga_ce_2x           : std_logic_vector(1 downto 0) := "10";   -- 2x needs to be 1/2 of the main clock

   -- Hard reset handling
   constant hard_rst_delay    : natural := 100_000; -- roundabout 1/3 of a second
   signal reset_core_n        : std_logic;
   signal hard_reset_n        : std_logic;
   signal hard_rst_counter    : natural := 0;
   signal c64_ram_data        : unsigned(7 downto 0);
   
   -- RAM Expansion Unit (REU)
   signal dma_req             : std_logic;
   signal dma_cycle           : std_logic;
   signal dma_addr            : std_logic_vector(15 downto 0);
   signal dma_dout            : std_logic_vector(7 downto 0);
   signal dma_din             : unsigned(7 downto 0);
   signal dma_we              : std_logic;
   signal reu_irq             : std_logic;
   signal reu_oe              : std_logic;
   signal reu_dout            : unsigned(7 downto 0);
   signal iof                 : std_logic;

   component reu
      port (
         clk         : in  std_logic;
         reset       : in  std_logic;
         cfg         : in  std_logic_vector(1 downto 0);
         dma_req     : out std_logic;
         dma_cycle   : in  std_logic;
         dma_addr    : out std_logic_vector(15 downto 0);
         dma_dout    : out std_logic_vector(7 downto 0);
         dma_din     : in  std_logic_vector(7 downto 0);
         dma_we      : out std_logic;
         ram_cycle   : in  std_logic;
         ram_addr    : out std_logic_vector(24 downto 0);
         ram_dout    : out std_logic_vector(7 downto 0);
         ram_din     : in  std_logic_vector(7 downto 0);
         ram_we      : out std_logic;
         ram_cs      : out std_logic;
         cpu_addr    : in  unsigned(15 downto 0);
         cpu_dout    : in  unsigned(7 downto 0);
         cpu_din     : out unsigned(7 downto 0);
         cpu_we      : in  std_logic;
         cpu_cs      : in  std_logic;
         irq         : out std_logic
      );
   end component reu;

begin
   -- prevent data corruption by not allowing a soft reset to happen while the cache is still dirty
   prevent_reset <= '0' when unsigned(cache_dirty) = 0 else '1';
   
   -- the color of the drive led is green normally, but it turns yellow
   -- when the cache is dirty and/or currently being flushed
   drive_led_col_o <= x"00FF00" when unsigned(cache_dirty) = 0 else x"FFFF00";
   
   -- the drive led is on if either the C64 is writing to the virtual disk (cached in RAM)
   -- or if the dirty cache is dirty and/orcurrently being flushed to the SD card
   drive_led_o <= c64_drive_led when unsigned(cache_dirty) = 0 else '1';

   --------------------------------------------------------------------------------------------------
   -- Hard reset
   --------------------------------------------------------------------------------------------------

   hard_reset : process(clk_main_i)
   begin
      if rising_edge(clk_main_i) then
         if reset_soft_i or reset_hard_i then
            hard_rst_counter  <= hard_rst_delay;
            
            -- reset_core_n is low-active, so prevent_reset = 0 means execute reset
            -- but a hard reset can override
            reset_core_n      <= prevent_reset and (not reset_hard_i);     
            
            hard_reset_n      <= not reset_hard_i;  -- "not" converts to low-active
         else
            reset_core_n      <= '1';
            if hard_rst_counter = 0 then
               hard_reset_n   <= '1';
            else
               hard_rst_counter <= hard_rst_counter - 1;
            end if;
         end if;
      end if;
   end process;
   
   -- We are emulating what is written here: https://www.c64-wiki.com/wiki/Reset_Button
   -- and avoid that the KERNAL ever sees the CBM80 signature during reset. But we cannot do it like
   -- on real hardware using the exrom signal because the MiSTer core is not supporting this.
   -- @TODO: As soon as we support cartridges, this code here needs to become smarter.
   c64_ram_data <= x"00" when hard_reset_n = '0' and c64_ram_addr_o(15 downto 12) = x"8" else c64_ram_data_i;
      
   --------------------------------------------------------------------------------------------------
   -- MiSTer Commodore 64 core / main machine
   --------------------------------------------------------------------------------------------------

   i_fpga64_sid_iec : entity work.fpga64_sid_iec
      port map (
         clk32       => clk_main_i,
         clk32_speed => clk_main_speed_i,
         reset_n     => reset_core_n,
         bios        => "01",          -- standard C64, internal ROM

         pause       => pause_i,
         pause_out   => c64_pause,     -- unused

         -- keyboard interface: directly connect the CIA1
         cia1_pa_i   => cia1_pa_i,
         cia1_pa_o   => cia1_pa_o,
         cia1_pb_i   => cia1_pb_i,
         cia1_pb_o   => cia1_pb_o,

         -- external memory
         ramAddr     => c64_ram_addr_o,
         ramDin      => c64_ram_data,
         ramDout     => c64_ram_data_o,
         ramCE       => c64_ram_ce,
         ramWE       => c64_ram_we,

         io_cycle    => open,
         ext_cycle   => ext_cycle_o,
         refresh     => open,

         cia_mode    => c64_cia_ver_i, -- 0 - 6526 "old", 1 - 8521 "new"
         turbo_mode  => "00",
         turbo_speed => "00",

         -- VGA/SCART interface
         -- The hsync frequency is 15.64 kHz (period 63.94 us).
         -- The hsync pulse width is 12.69 us.
         ntscMode    => c64_ntsc_i,
         hsync       => vga_hs,
         vsync       => vga_vs,
         r           => vga_red,
         g           => vga_green,
         b           => vga_blue,

         -- cartridge port
         game        => '1',           -- low active, 1 is default so that KERNAL ROM can be read
         exrom       => '1',           -- ditto
         io_rom      => '0',
         io_ext      => reu_oe,        -- input
         io_data     => reu_dout,      -- input
         irq_n       => '1',
         nmi_n       => restore_key_n, -- TODO: "freeze_key" handling also regarding the cartrige (see MiSTer)
         nmi_ack     => open,
         romL        => open,
         romH        => open,
         UMAXromH    => open,
         IOE         => open,
         IOF         => iof,           -- output
--         freeze_key  => open,
--         mod_key     => open,
--         tape_play   => open,

         -- dma access
         dma_req     => dma_req,
         dma_cycle   => dma_cycle,
         dma_addr    => unsigned(dma_addr),
         dma_dout    => unsigned(dma_dout),
         dma_din     => dma_din,
         dma_we      => dma_we,
         irq_ext_n   => not reu_irq,

         -- paddle interface
         pot1        => paddle_1_x,
         pot2        => paddle_1_y,
         pot3        => paddle_2_x,
         pot4        => paddle_2_y,

         -- SID
         audio_l     => c64_sid_l,
         audio_r     => c64_sid_r,
         sid_filter  => "11",          -- filter enable = true for both SIDs, low bit = left SID
         sid_ver     => c64_sid_ver_i, -- SID version, 0=6581, 1=8580, low bit = left SID
         sid_mode    => "000",         -- Right SID Port: 0=same as left, 1=DE00, 2=D420, 3=D500, 4=DF00
         sid_cfg     => "0000",        -- filter type: 0=Default, 1=Custom 1, 2=Custom 2, 3=Custom 3, lower two bits = left SID

         -- mechanism for loading custom SID filters: not supported, yet
         sid_ld_clk  => '0',
         sid_ld_addr => "000000000000",
         sid_ld_data => x"0000",
         sid_ld_wr   => '0',

         -- User Port: Unused inputs need to be high
         pb_i        => x"FF",
         pb_o        => open,
         pa2_i       => '1',
         pa2_o       => open,
         pc2_n_o     => open,
         flag2_n_i   => '1',
         sp2_i       => '1',
         sp2_o       => open,
         sp1_i       => '1',
         sp1_o       => open,
         cnt2_i      => '1',
         cnt2_o      => open,
         cnt1_i      => '1',
         cnt1_o      => open,

         -- IEC
         iec_clk_i   => c64_iec_clk_i,
         iec_clk_o   => c64_iec_clk_o,
         iec_atn_o   => c64_iec_atn_o,
         iec_data_i  => c64_iec_data_i,
         iec_data_o  => c64_iec_data_o,

         c64rom_addr => "00000000000000",
         c64rom_data => x"00",
         c64rom_wr   => '0',

         cass_motor  => open,
         cass_write  => open,
         cass_sense  => '1',           -- low active
         cass_read   => '1'            -- default is '1' according to MiSTer's c1530.vhd
      ); -- i_fpga64_sid_iec

   i_reu : reu
      port map (
         clk       => clk_main_i,
         reset     => not reset_core_n,
         cfg       => "0" & reu_cfg_i, -- "00":None, "01":512k, "10":2M, "11":16M
         dma_req   => dma_req,
         dma_cycle => dma_cycle,
         dma_addr  => dma_addr,
         dma_dout  => dma_dout,
         dma_din   => std_logic_vector(dma_din),
         dma_we    => dma_we,
         ram_cycle => reu_cycle_i,
         ram_addr  => reu_addr_o,
         ram_dout  => reu_dout_o,
         ram_din   => reu_din_i,
         ram_we    => reu_we_o,
         ram_cs    => reu_cs_o,
         cpu_addr  => c64_ram_addr_o,
         cpu_dout  => c64_ram_data_o,
         cpu_din   => reu_dout,
         cpu_we    => c64_ram_we,
         cpu_cs    => iof,
         irq       => reu_irq
      ); -- i_reu

   reu_oe <= iof;

   -- The M2M framework needs the signals vga_hblank_o, vga_vblank_o, and vga_ce_o.
   -- This shortens the hsync pulse width to 4.82 us, still with a period of 63.94 us.
   -- This also crops the signal to 384x270 via the vs_hblank and vs_vblank signals.
   i_video_sync : entity work.video_sync
      port map (
         clk32     => clk_main_i,
         pause     => '0',
         hsync     => vga_hs,
         vsync     => vga_vs,
         ntsc      => '0',
         wide      => '0',
         hsync_out => video_hs_o,
         vsync_out => video_vs_o,
         hblank    => video_hblank_o,
         vblank    => video_vblank_o
      ); -- i_video_sync

   video_red_o   <= std_logic_vector(vga_red);
   video_green_o <= std_logic_vector(vga_green);
   video_blue_o  <= std_logic_vector(vga_blue);
   video_ce_o    <= vga_ce(0);
   video_ce_2x_o <= vga_ce_2x(0);
   
   -- Pixel clock is 1/4 of the main clock and 2x is twice as fast
   p_vga_ce : process (clk_main_i)
   begin
      if rising_edge(clk_main_i) then
         vga_ce    <= vga_ce(0) & vga_ce(vga_ce'left downto 1);
         vga_ce_2x <= vga_ce_2x(0) & vga_ce_2x(vga_ce_2x'left downto 1);
      end if;
   end process p_vga_ce;
   
   -- RAM write enable also needs to check for chip enable
   c64_ram_we_o <= c64_ram_ce and c64_ram_we;

   -- Convert MEGA65 keystrokes to the C64 keyboard matrix that the CIA1 can scan
   -- and convert the MEGA65 joystick signals to CIA1 signals as well
   i_m65_to_c64 : entity work.keyboard
      port map (
         clk_main_i           => clk_main_i,

         -- Interface to the MEGA65 keyboard
         key_num_i            => kb_key_num_i,
         key_pressed_n_i      => kb_key_pressed_n_i,

         -- Interface to the MEGA65 joysticks
         joy_1_up_n           => joy_1_up_n_i,
         joy_1_down_n         => joy_1_down_n_i,
         joy_1_left_n         => joy_1_left_n_i,
         joy_1_right_n        => joy_1_right_n_i,
         joy_1_fire_n         => joy_1_fire_n_i,

         joy_2_up_n           => joy_2_up_n_i,
         joy_2_down_n         => joy_2_down_n_i,
         joy_2_left_n         => joy_2_left_n_i,
         joy_2_right_n        => joy_2_right_n_i,
         joy_2_fire_n         => joy_2_fire_n_i,

         -- Interface to the MiSTer C64 core that directly connects to the C64's CIA1 instead of
         -- going the detour of converting the MEGA65 keystrokes into PS/2 keystrokes first.
         -- This means, that the "fpga64_keyboard" entity of the original core is not used. Instead,
         -- we are modifying the "fpga64_sid_iec" entity so that we can route the CIA1's ports
         -- A and B into this keyboard driver which then emulates the behavior of the physical
         -- C64 keyboard including the possibility to "scan" via the row, i.e. pull one or more bits of
         -- port A to zero (one by one) and read via the "column" (i.e. from port B) or vice versa.
         cia1_pai_o           => cia1_pa_i,
         cia1_pao_i           => cia1_pa_o,
         cia1_pbi_o           => cia1_pb_i,
         cia1_pbo_i           => cia1_pb_o,

         -- Restore key = NMI
         restore_n            => restore_key_n
      ); -- i_m65_to_c64

   --------------------------------------------------------------------------------------------------
   -- MiSTer audio signal processing: Convert the core's 18-bit signal to a signed 16-bit signal
   --------------------------------------------------------------------------------------------------

   audio_processing : process(all)
      variable alm, arm : std_logic_vector(16 downto 0);
   begin
      -- "alm" and "alr" are used to mix various audio sources
      -- Additional to SID, MiSTer supports OPL, DAC and the noise of the tape drive. All these sound
      -- inputs are meant to be added here (see c64.sv in the MiSTER source) as soon as we support it.
      alm(16)           := c64_sid_l(17);
      alm(15 downto 0)  := c64_sid_l(17 downto 2);
      arm(16)           := c64_sid_r(17);
      arm(15 downto 0)  := c64_sid_r(17 downto 2);

      -- Anti-overflow mechanism for alm and arm. Right now this is not yet needed, because we are
      -- not adding multiple audio sources, but as soon as we will do that in future, we are prepared
      if alm(16) /= alm(15) then
         alo(15)           <= alm(16);
         alo(14 downto 0)  <= (others => alm(15));
      else
         alo               <= alm(15 downto 0);
      end if;

      if arm(16) /= arm(15) then
         aro(15)           <= arm(16);
         aro(14 downto 0)  <= (others => arm(15));
      else
         aro               <= arm(15 downto 0);
      end if;
   end process;

   audio_left_o  <= signed(alo);
   audio_right_o <= signed(aro);

   --------------------------------------------------------------------------------------------------
   -- MiSTer IEC drives
   --------------------------------------------------------------------------------------------------

   -- Parallel C1541 port: not implemented, yet
   iec_par_stb_i        <= '0';
   iec_par_data_i       <= (others => '0');

   -- Custom ROM load facility: not implemented, yet
   iec_rom_std_i        <= '1';     -- use the factory default ROM
   iec_rom_addr_i       <= (others => '0');
   iec_rom_data_i       <= (others => '0');
   iec_rom_wr_i         <= '0';

   -- Drive is held to reset if the core is held to reset or if the drive is not mounted, yet
   -- @TODO: MiSTer also allows these options when it comes to drive-enable:
   --        "P2oPQ,Enable Drive #8,If Mounted,Always,Never;"
   --        "P2oNO,Enable Drive #9,If Mounted,Always,Never;"
   --        This code currently only implements the "If Mounted" option
   g_iec_drv_reset : for i in 0 to G_VDNUM - 1 generate
      iec_drives_reset(i) <= (not reset_core_n) or (not vdrives_mounted(i));
   end generate g_iec_drv_reset;

   i_iec_drive : entity work.iec_drive
      generic map (
         PARPORT        => 0,                -- Parallel C1541 port for faster (~20x) loading time using DolphinDOS
         DUALROM        => 0,
         DRIVES         => G_VDNUM
      )
      port map (
         clk            => clk_main_i,
         ce             => iec_drive_ce,
         reset          => iec_drives_reset,
         pause          => pause_i,

         -- interface to the C64 core
         iec_clk_i      => c64_iec_clk_o,
         iec_clk_o      => c64_iec_clk_i,
         iec_atn_i      => c64_iec_atn_o,
         iec_data_i     => c64_iec_data_o,
         iec_data_o     => c64_iec_data_i,

         -- disk image status
         img_mounted    => iec_img_mounted_i,
         img_readonly   => iec_img_readonly_i,
         img_size       => iec_img_size_i,
         img_type       => iec_img_type_i,         -- 00=1541 emulated GCR(D64), 01=1541 real GCR mode (G64,D64), 10=1581 (D81)

         -- QNICE SD-Card/FAT32 interface
         clk_sys        => c64_clk_sd_i,           -- "SD card" clock for writing to the drives' internal data buffers

         sd_lba         => iec_sd_lba_o,
         sd_blk_cnt     => iec_sd_blk_cnt_o,
         sd_rd          => iec_sd_rd_o,
         sd_wr          => iec_sd_wr_o,
         sd_ack         => iec_sd_ack_i,
         sd_buff_addr   => iec_sd_buf_addr_i,
         sd_buff_dout   => iec_sd_buf_data_i,   -- data from SD card to the buffer RAM within the drive ("dout" is a strange name)
         sd_buff_din    => iec_sd_buf_data_o,   -- read the buffer RAM within the drive
         sd_buff_wr     => iec_sd_buf_wr_i,

         -- drive led
         led            => c64_drive_led,

         -- Parallel C1541 port
         par_stb_i      => iec_par_stb_i,
         par_stb_o      => iec_par_stb_o,
         par_data_i     => iec_par_data_i,
         par_data_o     => iec_par_data_o,

         -- Facility to load custom rom (currently not used)
         -- Important: If we want to use it, we need to replace "iecdrv_mem" in c1581_multi.sv
         -- by "dualport_2clk_ram" due to QNICE's falling-edge reading and writing
         rom_std        => iec_rom_std_i,       -- hardcoded to '1', use the factory default ROM
         rom_addr       => iec_rom_addr_i,
         rom_data       => iec_rom_data_i,
         rom_wr         => iec_rom_wr_i
      ); -- i_iec_drive

   -- 16 MHz chip enable for the IEC drives, so that ph2_r and ph2_f can be 1 MHz (C1541's CPU runs with 1 MHz)
   -- Uses a counter to compensate for clock drift, because the input clock is not exactly at 32 MHz
   --
   -- It is important that also in the HDMI-Flicker-Free-mode we are using the vanilla clock speed given by
   -- CORE_CLK_SPEED_PAL (or CORE_CLK_SPEED_NTSC) and not a speed-adjusted version of this speed. Reason:
   -- Otherwise the drift-compensation in generate_drive_ce will compensate for the slower clock speed and
   -- ensure an exact 32 MHz frequency even though the system has been slowed down by the HDMI-Flicker-Free.
   -- This leads to a different frequency ratio C64 vs 1541 and therefore to incompatibilities such as the
   -- one described in this GitHub issue:
   -- https://github.com/MJoergen/C64MEGA65/issues/2  
   generate_drive_ce : process(all)
      variable msum, nextsum: integer;
   begin
      msum    := clk_main_speed_i;
      nextsum := iec_dce_sum + 16000000;

      if rising_edge(clk_main_i) then
         iec_drive_ce <= '0';
         if reset_core_n = '0' then
            iec_dce_sum <= 0;
         else
            iec_dce_sum <= nextsum;
            if nextsum >= msum then
               iec_dce_sum <= nextsum - msum;
               iec_drive_ce <= '1';
            end if;
         end if;
      end if;
   end process;

   i_vdrives : entity work.vdrives
      generic map (
         VDNUM                => G_VDNUM,             -- amount of virtual drives
         BLKSZ                => 1                    -- 1 = 256 bytes block size
      )
      port map (
         clk_qnice_i          => c64_clk_sd_i,
         clk_core_i           => clk_main_i,
         reset_core_i         => not reset_core_n,

         -- MiSTer's "SD config" interface, which runs in the core's clock domain
         img_mounted_o        => iec_img_mounted_i,
         img_readonly_o       => iec_img_readonly_i,
         img_size_o           => iec_img_size_i,
         img_type_o           => iec_img_type_i,      -- 00=1541 emulated GCR(D64), 01=1541 real GCR mode (G64,D64), 10=1581 (D81)

         -- While "img_mounted_o" needs to be strobed, "drive_mounted" latches the strobe in the core's clock domain,
         -- so that it can be used for resetting (and unresetting) the drive.
         drive_mounted_o      => vdrives_mounted,

         -- Cache output signals: The dirty flags is used to enforce data consistency
         -- (for example by ignoring/delaying a reset or delaying a drive unmount/mount, etc.)
         -- and to signal via "the yellow led" to the user that the cache is not yet
         -- written to the SD card, i.e. that writing is in progress
         cache_dirty_o        => cache_dirty,
         cache_flushing_o     => open,         
      
         -- MiSTer's "SD block level access" interface, which runs in QNICE's clock domain
         -- using dedicated signal on Mister's side such as "clk_sys"
         sd_lba_i             => iec_sd_lba_o,
         sd_blk_cnt_i         => iec_sd_blk_cnt_o,    -- number of blocks-1
         sd_rd_i              => iec_sd_rd_o,
         sd_wr_i              => iec_sd_wr_o,
         sd_ack_o             => iec_sd_ack_i,

         -- MiSTer's "SD byte level access": the MiSTer components use a combination of the drive-specific sd_ack and the sd_buff_wr
         -- to determine, which RAM buffer actually needs to be written to (using the clk_qnice_i clock domain)
         sd_buff_addr_o       => iec_sd_buf_addr_i,
         sd_buff_dout_o       => iec_sd_buf_data_i,
         sd_buff_din_i        => iec_sd_buf_data_o,
         sd_buff_wr_o         => iec_sd_buf_wr_i,

         -- QNICE interface (MMIO, 4k-segmented)
         -- qnice_addr is 28-bit because we have a 16-bit window selector and a 4k window: 65536*4096 = 268.435.456 = 2^28
         qnice_addr_i         => c64_qnice_addr_i,
         qnice_data_i         => c64_qnice_data_i,
         qnice_data_o         => c64_qnice_data_o,
         qnice_ce_i           => c64_qnice_ce_i,
         qnice_we_i           => c64_qnice_we_i
      ); -- i_vdrives

end architecture synthesis;<|MERGE_RESOLUTION|>--- conflicted
+++ resolved
@@ -10,7 +10,9 @@
 library ieee;
 use ieee.std_logic_1164.all;
 use ieee.numeric_std.all;
-use work.vdrives_pkg.all;
+
+library work;
+use work.video_modes_pkg.all;
 
 entity main is
    generic (
@@ -68,7 +70,6 @@
       -- Audio output (Signed PCM)
       audio_left_o            : out signed(15 downto 0);
       audio_right_o           : out signed(15 downto 0);
-<<<<<<< HEAD
 
                              -- C64 drive led (color is RGB)
       drive_led_o             : out std_logic;
@@ -97,30 +98,6 @@
       reu_din_i               : in  std_logic_vector(7 downto 0);
       reu_we_o                : out std_logic;
       reu_cs_o                : out std_logic                       
-=======
-      
-      -- M2M Keyboard interface
-      kb_key_num_i            : in  integer range 0 to 79;    -- cycles through all MEGA65 keys
-      kb_key_pressed_n_i      : in  std_logic;                -- low active: debounced feedback: is kb_key_num_i pressed right now?
-      
-      -- MEGA65 joysticks and paddles/mouse/potentiometers
-      joy_1_up_n_i            : in  std_logic;
-      joy_1_down_n_i          : in  std_logic;
-      joy_1_left_n_i          : in  std_logic;
-      joy_1_right_n_i         : in  std_logic;
-      joy_1_fire_n_i          : in  std_logic;
-
-      joy_2_up_n_i            : in  std_logic;
-      joy_2_down_n_i          : in  std_logic;
-      joy_2_left_n_i          : in  std_logic;
-      joy_2_right_n_i         : in  std_logic;
-      joy_2_fire_n_i          : in  std_logic;
-
-      pot1_x_i                : in std_logic_vector(7 downto 0);
-      pot1_y_i                : in std_logic_vector(7 downto 0);
-      pot2_x_i                : in std_logic_vector(7 downto 0);
-      pot2_y_i                : in std_logic_vector(7 downto 0)      
->>>>>>> 9be463e7
    );
 end entity main;
 
