----------------------------------------------------------------------------------
-- Commodore 64 for MEGA65
--
-- Wrapper for the MiSTer core that runs exclusively in the core's clock domanin
--
-- based on C64_MiSTer by the MiSTer development team
-- port done by MJoergen and sy2002 in 2023 and licensed under GPL v3
----------------------------------------------------------------------------------

library ieee;
use ieee.std_logic_1164.all;
use ieee.numeric_std.all;
use ieee.numeric_std_unsigned.all;

library work;
use work.vdrives_pkg.all;

entity main is
   generic (
      G_VDNUM                : natural                     -- amount of virtual drives
   );
   port (
      clk_main_i             : in  std_logic;
      reset_soft_i           : in  std_logic;              -- Pulse once for a soft reset
      reset_hard_i           : in  std_logic;              -- Pulse once for a hard reset
      pause_i                : in  std_logic;              -- Pull high to pause the core

      ---------------------------
      -- Configuration options
      ---------------------------

      -- Video mode selection:
      -- c64_ntsc_i: PAL/NTSC switch
      -- clk_main_speed_i: The core's clock speed depends on mode and needs to be very exact for avoiding clock drift
      -- video_retro15kHz_i: Analog video output configuration: Horizontal sync frequency: '0'=30 kHz ("normal" on "modern" analog monitors), '1'=retro 15 kHz
      c64_ntsc_i             : in  std_logic;               -- 0 = PAL mode, 1 = NTSC mode, clocks need to be correctly set, too
      clk_main_speed_i       : in  natural;
      video_retro15kHz_i     : in  std_logic;

      -- SID and CIA versions
      c64_sid_ver_i          : in  std_logic_vector(1 downto 0); -- SID version, 0=6581, 1=8580, low bit = left SID
      c64_sid_port_i         : in unsigned(2 downto 0);    -- Right SID Port: 0=same as left, 1=DE00, 2=D420, 3=D500, 4=DF00
      c64_cia_ver_i          : in  std_logic;               -- CIA version: 0=6526 "old", 1=8521 "new"

      -- Mode selection for Expansion Port (aka Cartridge Port):
      -- 0: Use the MEGA65's actual hardware slot
      -- 1: Simulate a 1750 REU with 512KB
      -- 2: Simulate a cartridge by using a cartridge from from the SD card (.crt file)
      c64_exp_port_mode_i    : in  natural range 0 to 2;


      ---------------------------
      -- Commodore 64 I/O ports
      ---------------------------

      -- M2M Keyboard interface
      kb_key_num_i           : in  integer range 0 to 79;    -- cycles through all MEGA65 keys
      kb_key_pressed_n_i     : in  std_logic;                -- low active: debounced feedback: is kb_key_num_i pressed right now?

      -- MEGA65 joysticks and paddles
      joy_1_up_n_i           : in  std_logic;
      joy_1_down_n_i         : in  std_logic;
      joy_1_left_n_i         : in  std_logic;
      joy_1_right_n_i        : in  std_logic;
      joy_1_fire_n_i         : in  std_logic;
      joy_2_up_n_i           : in  std_logic;
      joy_2_down_n_i         : in  std_logic;
      joy_2_left_n_i         : in  std_logic;
      joy_2_right_n_i        : in  std_logic;
      joy_2_fire_n_i         : in  std_logic;
      pot1_x_i               : in  std_logic_vector(7 downto 0);
      pot1_y_i               : in  std_logic_vector(7 downto 0);
      pot2_x_i               : in  std_logic_vector(7 downto 0);
      pot2_y_i               : in  std_logic_vector(7 downto 0);

      -- Video output
      video_ce_o             : out std_logic;
      video_ce_ovl_o         : out std_logic;
      video_retro15kHz_o     : out std_logic;
      video_red_o            : out std_logic_vector(7 downto 0);
      video_green_o          : out std_logic_vector(7 downto 0);
      video_blue_o           : out std_logic_vector(7 downto 0);
      video_vs_o             : out std_logic;
      video_hs_o             : out std_logic;
      video_hblank_o         : out std_logic;
      video_vblank_o         : out std_logic;

      -- Audio output (Signed PCM)
      audio_left_o           : out signed(15 downto 0);
      audio_right_o          : out signed(15 downto 0);

      -- C64 drive led (color is RGB)
      drive_led_o            : out std_logic;
      drive_led_col_o        : out std_logic_vector(23 downto 0);

      -- C64 RAM: No address latching necessary and the chip can always be enabled
      c64_ram_addr_o         : out unsigned(15 downto 0);    -- C64 address bus
      c64_ram_data_o         : out unsigned(7 downto 0);     -- C64 RAM data out
      c64_ram_we_o           : out std_logic;                -- C64 RAM write enable
      c64_ram_data_i         : in  unsigned(7 downto 0);     -- C64 RAM data in

      -- C64 IEC handled by QNICE
      c64_clk_sd_i           : in  std_logic;                -- "sd card write clock" for floppy drive internal dual clock RAM buffer
      c64_qnice_addr_i       : in  std_logic_vector(27 downto 0);
      c64_qnice_data_i       : in  std_logic_vector(15 downto 0);
      c64_qnice_data_o       : out std_logic_vector(15 downto 0);
      c64_qnice_ce_i         : in  std_logic;
      c64_qnice_we_i         : in  std_logic;

      -- C64 Expansion Port (aka Cartridge Port) control lines
      -- *_dir=1 means FPGA->Port, =0 means Port->FPGA
      cart_ctrl_en_o         : out std_logic;
      cart_ctrl_dir_o        : out std_logic;
      cart_addr_en_o         : out std_logic;
      cart_haddr_dir_o       : out std_logic;
      cart_laddr_dir_o       : out std_logic;
      cart_data_en_o         : out std_logic;
      cart_data_dir_o        : out std_logic;

      -- C64 Expansion Port (aka Cartridge Port)
      cart_reset_o           : out   std_logic;
      cart_phi2_o            : out   std_logic;
      cart_dotclock_o        : out   std_logic;
      cart_nmi_i             : in    std_logic;
      cart_irq_i             : in    std_logic;
      cart_dma_i             : in    std_logic;
      cart_exrom_i           : in    std_logic;
      cart_game_i            : in    std_logic;
      cart_ba_io             : inout std_logic;
      cart_rw_io             : inout std_logic;
      cart_roml_io           : inout std_logic;
      cart_romh_io           : inout std_logic;
      cart_io1_io            : inout std_logic;
      cart_io2_io            : inout std_logic;
      cart_d_io              : inout unsigned(7 downto 0);
      cart_a_io              : inout unsigned(15 downto 0);

      -- RAM Expansion Unit
      ext_cycle_o            : out std_logic;
      reu_cycle_i            : in  std_logic;
      reu_addr_o             : out std_logic_vector(24 downto 0);
      reu_dout_o             : out std_logic_vector(7 downto 0);
      reu_din_i              : in  std_logic_vector(7 downto 0);
      reu_we_o               : out std_logic;
      reu_cs_o               : out std_logic;

      -- Support for software based cartridges (aka ".CRT" files)
      cartridge_loading_i    : in  std_logic;
      cartridge_id_i         : in  std_logic_vector(15 downto 0);
      cartridge_exrom_i      : in  std_logic_vector( 7 downto 0);
      cartridge_game_i       : in  std_logic_vector( 7 downto 0);
      cartridge_bank_laddr_i : in  std_logic_vector(15 downto 0);
      cartridge_bank_size_i  : in  std_logic_vector(15 downto 0);
      cartridge_bank_num_i   : in  std_logic_vector(15 downto 0);
      cartridge_bank_type_i  : in  std_logic_vector( 7 downto 0);
      cartridge_bank_raddr_i : in  std_logic_vector(24 downto 0);
      cartridge_bank_wr_i    : in  std_logic;
      crt_bank_lo_o          : out std_logic_vector(6 downto 0);
      crt_bank_hi_o          : out std_logic_vector(6 downto 0);
      crt_roml_n_o           : out std_logic;
      crt_romh_n_o           : out std_logic
   );
end entity main;

architecture synthesis of main is

   -- Generic MiSTer C64 signals
   signal c64_pause           : std_logic;
   signal c64_drive_led       : std_logic;

   -- directly connect the C64's CIA1 to the emulated keyboard matrix within keyboard.vhd
   signal cia1_pa_i           : std_logic_vector(7 downto 0);
   signal cia1_pa_o           : std_logic_vector(7 downto 0);
   signal cia1_pb_i           : std_logic_vector(7 downto 0);
   signal cia1_pb_o           : std_logic_vector(7 downto 0);

   -- the Restore key is special: it creates a non maskable interrupt (NMI)
   signal restore_key_n       : std_logic;

   -- signals for RAM
   signal c64_ram_ce          : std_logic;
   signal c64_ram_we          : std_logic;
   signal c64_ram_data        : unsigned(7 downto 0);

   -- 18-bit SID from C64: Needs to go through audio processing ported from Verilog to VHDL from MiSTer's c64.sv
   signal c64_sid_l           : std_logic_vector(17 downto 0);
   signal c64_sid_r           : std_logic_vector(17 downto 0);
   signal alo                 : std_logic_vector(15 downto 0);
   signal aro                 : std_logic_vector(15 downto 0);

   -- IEC drives
   signal iec_drive_ce        : std_logic;      -- chip enable for iec_drive (clock divider, see generate_drive_ce below)
   signal iec_dce_sum         : integer := 0;   -- caution: we expect 32-bit integers here and we expect the initialization to 0

   signal iec_img_mounted_i   : std_logic_vector(G_VDNUM - 1 downto 0);
   signal iec_img_readonly_i  : std_logic;
   signal iec_img_size_i      : std_logic_vector(31 downto 0);
   signal iec_img_type_i      : std_logic_vector(1 downto 0);

   signal iec_drives_reset    : std_logic_vector(G_VDNUM - 1 downto 0);
   signal vdrives_mounted     : std_logic_vector(G_VDNUM - 1 downto 0);
   signal cache_dirty         : std_logic_vector(G_VDNUM - 1 downto 0);
   signal prevent_reset       : std_logic;

   signal c64_iec_clk_o       : std_logic;
   signal c64_iec_clk_i       : std_logic;
   signal c64_iec_atn_o       : std_logic;
   signal c64_iec_data_o      : std_logic;
   signal c64_iec_data_i      : std_logic;
   signal iec_sd_lba_o        : vd_vec_array(G_VDNUM - 1 downto 0)(31 downto 0);
   signal iec_sd_blk_cnt_o    : vd_vec_array(G_VDNUM - 1 downto 0)(5 downto 0);
   signal iec_sd_rd_o         : vd_std_array(G_VDNUM - 1 downto 0);
   signal iec_sd_wr_o         : vd_std_array(G_VDNUM - 1 downto 0);
   signal iec_sd_ack_i        : vd_std_array(G_VDNUM - 1 downto 0);
   signal iec_sd_buf_addr_i   : std_logic_vector(13 downto 0);
   signal iec_sd_buf_data_i   : std_logic_vector(7 downto 0);
   signal iec_sd_buf_data_o   : vd_vec_array(G_VDNUM - 1 downto 0)(7 downto 0);
   signal iec_sd_buf_wr_i     : std_logic;
   signal iec_par_stb_i       : std_logic;
   signal iec_par_stb_o       : std_logic;
   signal iec_par_data_i      : std_logic_vector(7 downto 0);
   signal iec_par_data_o      : std_logic_vector(7 downto 0);
   signal iec_rom_std_i       : std_logic;
   signal iec_rom_addr_i      : std_logic_vector(15 downto 0);
   signal iec_rom_data_i      : std_logic_vector(7 downto 0);
   signal iec_rom_wr_i        : std_logic;

   -- unprocessed video output of the C64 core
   signal vga_hs              : std_logic;
   signal vga_vs              : std_logic;
   signal vga_red             : unsigned(7 downto 0);
   signal vga_green           : unsigned(7 downto 0);
   signal vga_blue            : unsigned(7 downto 0);

   -- clock enable to derive the C64's pixel clock from the core's main clock: divide by 4
   signal video_ce           : std_logic_vector(1 downto 0);

   -- Hard reset handling
   constant hard_rst_delay    : natural := 100_000; -- roundabout 1/3 of a second
   signal reset_core_n        : std_logic;
   signal hard_reset_n        : std_logic;
   signal hard_rst_counter    : natural := 0;
   signal system_cold_start   : natural range 0 to 4 := 4;

   -- Core's simulated expansion port
   signal core_roml           : std_logic;
   signal core_romh           : std_logic;
   signal core_ioe            : std_logic;
   signal core_iof            : std_logic;
   signal core_nmi_n          : std_logic;
   signal core_nmi_ack        : std_logic;
   signal core_irq_n          : std_logic;
   signal core_dma            : std_logic;
   signal core_exrom_n        : std_logic;
   signal core_game_n         : std_logic;
   signal core_umax_romh      : std_logic;
   signal core_io_rom         : std_logic;
   signal core_io_ext         : std_logic;
   signal core_io_data        : unsigned(7 downto 0);
   signal core_dotclk         : std_logic;
   signal core_phi0           : std_logic;
   signal core_phi2           : std_logic;

   -- Hardware Expansion Port (aka Cartridge Port)
   signal cart_roml_n         : std_logic;
   signal cart_romh_n         : std_logic;
   signal cart_io1_n          : std_logic;
   signal cart_io2_n          : std_logic;
   signal cart_nmi_n          : std_logic;
   signal cart_irq_n          : std_logic;
   signal cart_dma_n          : std_logic;
   signal cart_exrom_n        : std_logic;
   signal cart_game_n         : std_logic;
   signal data_from_cart      : unsigned(7 downto 0);

   -- RAM Expansion Unit (REU)
   signal reu_cfg             : std_logic_vector(1 downto 0);
   signal reu_dma_req         : std_logic;
   signal reu_dma_cycle       : std_logic;
   signal reu_dma_addr        : std_logic_vector(15 downto 0);
   signal reu_dma_dout        : std_logic_vector(7 downto 0);
   signal reu_dma_din         : unsigned(7 downto 0);
   signal reu_dma_we          : std_logic;
   signal reu_irq             : std_logic;
   signal reu_iof             : std_logic;
   signal reu_oe              : std_logic;
   signal reu_dout            : unsigned(7 downto 0);

   -- Signals from the cartridge.v module (software defined cartridges)
   signal crt_addr            : std_logic_vector(24 downto 0);
   signal crt_dout            : std_logic_vector(7 downto 0);
   signal crt_we              : std_logic;
   signal crt_cs              : std_logic;
   signal crt_io_rom          : std_logic;
   signal crt_oe              : std_logic;
   signal crt_io_ext          : std_logic;
   signal crt_io_data         : std_logic_vector(7 downto 0);
   signal crt_nmi             : std_logic;
   signal crt_exrom           : std_logic;
   signal crt_game            : std_logic;



   signal dbg_joybtn          : std_logic;
   signal dbg_cart_dir        : std_logic;

   -- Verilog file from MiSTer core
   component reu
      port (
         clk         : in  std_logic;
         reset       : in  std_logic;
         cfg         : in  std_logic_vector(1 downto 0);
         -- Connect to the DMA controller of the C64
         dma_req     : out std_logic;
         dma_cycle   : in  std_logic;
         dma_addr    : out std_logic_vector(15 downto 0);
         dma_dout    : out std_logic_vector(7 downto 0);
         dma_din     : in  std_logic_vector(7 downto 0);
         dma_we      : out std_logic;
         -- Connect to the HyperRAM
         ram_cycle   : in  std_logic;
         ram_addr    : out std_logic_vector(24 downto 0);
         ram_dout    : out std_logic_vector(7 downto 0);
         ram_din     : in  std_logic_vector(7 downto 0);
         ram_we      : out std_logic;
         ram_cs      : out std_logic;
         -- CPU register interface to the REU controller
         cpu_addr    : in  unsigned(15 downto 0);
         cpu_dout    : in  unsigned(7 downto 0);
         cpu_din     : out unsigned(7 downto 0);
         cpu_we      : in  std_logic;
         cpu_cs      : in  std_logic;
         irq         : out std_logic
      );
   end component reu;

   -- Verilog file from MiSTer core
   component cartridge
      port (
         clk32           : in  std_logic;
         reset_n         : in  std_logic;
         cart_loading    : in  std_logic;
         cart_id         : in  std_logic_vector(15 downto 0);
         cart_exrom      : in  std_logic_vector( 7 downto 0);
         cart_game       : in  std_logic_vector( 7 downto 0);
         cart_bank_laddr : in  std_logic_vector(15 downto 0);
         cart_bank_size  : in  std_logic_vector(15 downto 0);
         cart_bank_num   : in  std_logic_vector(15 downto 0);
         cart_bank_type  : in  std_logic_vector( 7 downto 0);
         cart_bank_raddr : in  std_logic_vector(24 downto 0);
         cart_bank_wr    : in  std_logic;
         exrom           : out std_logic;
         game            : out std_logic;
         romL            : in  std_logic;
         romH            : in  std_logic;
         UMAXromH        : in  std_logic;
         IOE             : in  std_logic;
         IOF             : in  std_logic;
         mem_write       : in  std_logic;
         mem_ce          : in  std_logic;
         mem_ce_out      : out std_logic;
         mem_write_out   : out std_logic;
         IO_rom          : out std_logic;
         IO_rd           : out std_logic;
         IO_data         : out std_logic_vector( 7 downto 0);
         addr_in         : in  std_logic_vector(15 downto 0);
         data_in         : in  std_logic_vector( 7 downto 0);
         addr_out        : out std_logic_vector(24 downto 0);
         bank_lo         : out std_logic_vector(6 downto 0);
         bank_hi         : out std_logic_vector(6 downto 0);
         freeze_key      : in  std_logic;
         mod_key         : in  std_logic;
         nmi             : out std_logic;
         nmi_ack         : in  std_logic
      );
   end component cartridge;

--   attribute mark_debug : string;
--   attribute mark_debug of c64_ram_addr_o         : signal is "true";
--   attribute mark_debug of c64_ram_ce             : signal is "true";
--   attribute mark_debug of c64_ram_data_o         : signal is "true";
--   attribute mark_debug of c64_ram_data           : signal is "true";
--   attribute mark_debug of c64_ram_we             : signal is "true";
--   attribute mark_debug of cartridge_bank_laddr_i : signal is "true";
--   attribute mark_debug of cartridge_bank_num_i   : signal is "true";
--   attribute mark_debug of cartridge_bank_raddr_i : signal is "true";
--   attribute mark_debug of cartridge_bank_size_i  : signal is "true";
--   attribute mark_debug of cartridge_bank_type_i  : signal is "true";
--   attribute mark_debug of cartridge_bank_wr_i    : signal is "true";
--   attribute mark_debug of cartridge_exrom_i      : signal is "true";
--   attribute mark_debug of cartridge_game_i       : signal is "true";
--   attribute mark_debug of cartridge_id_i         : signal is "true";
--   attribute mark_debug of cartridge_loading_i    : signal is "true";
--   attribute mark_debug of core_dma               : signal is "true";
--   attribute mark_debug of core_exrom_n           : signal is "true";
--   attribute mark_debug of core_game_n            : signal is "true";
--   attribute mark_debug of core_ioe               : signal is "true";
--   attribute mark_debug of core_iof               : signal is "true";
--   attribute mark_debug of core_nmi_ack           : signal is "true";
--   attribute mark_debug of core_romh              : signal is "true";
--   attribute mark_debug of core_roml              : signal is "true";
--   attribute mark_debug of core_umax_romh         : signal is "true";
--   attribute mark_debug of crt_addr               : signal is "true";
--   attribute mark_debug of crt_bank_hi_o          : signal is "true";
--   attribute mark_debug of crt_bank_lo_o          : signal is "true";
--   attribute mark_debug of crt_cs                 : signal is "true";
--   attribute mark_debug of crt_exrom              : signal is "true";
--   attribute mark_debug of crt_game               : signal is "true";
--   attribute mark_debug of crt_io_data            : signal is "true";
--   attribute mark_debug of crt_io_rom             : signal is "true";
--   attribute mark_debug of crt_nmi                : signal is "true";
--   attribute mark_debug of crt_oe                 : signal is "true";
--   attribute mark_debug of crt_we                 : signal is "true";
--   attribute mark_debug of ext_cycle_o            : signal is "true";
--   attribute mark_debug of reset_core_n           : signal is "true";
--   attribute mark_debug of restore_key_n          : signal is "true";

begin

   -- @TODO DEBUG/DELIT
   dbg_joybtn     <= joy_2_fire_n_i;
   dbg_cart_dir   <= cart_data_dir_o;

   -- prevent data corruption by not allowing a soft reset to happen while the cache is still dirty
   prevent_reset <= '0' when unsigned(cache_dirty) = 0 else '1';

   -- the color of the drive led is green normally, but it turns yellow
   -- when the cache is dirty and/or currently being flushed
   drive_led_col_o <= x"00FF00" when unsigned(cache_dirty) = 0 else x"FFFF00";

   -- the drive led is on if either the C64 is writing to the virtual disk (cached in RAM)
   -- or if the dirty cache is dirty and/orcurrently being flushed to the SD card
   drive_led_o <= c64_drive_led when unsigned(cache_dirty) = 0 else '1';

   --------------------------------------------------------------------------------------------------
   -- Hard reset
   --------------------------------------------------------------------------------------------------

   hard_reset : process(clk_main_i)
   begin
      if rising_edge(clk_main_i) then
         if reset_soft_i or reset_hard_i then
            hard_rst_counter  <= hard_rst_delay;

            -- reset_core_n is low-active, so prevent_reset = 0 means execute reset
            -- but a hard reset can override
            reset_core_n      <= prevent_reset and (not reset_hard_i);

            hard_reset_n      <= not reset_hard_i;  -- "not" converts to low-active
         else
            reset_core_n      <= '1';
            if hard_rst_counter = 0 then
               hard_reset_n   <= '1';
            else
               hard_rst_counter <= hard_rst_counter - 1;
            end if;
         end if;
      end if;
   end process;

   -- Ensure that the cpu_data_in process provides a potential cartridge's ROM to the CPU so that we can
   -- start a cartridge directly upon power on (aka "cold start"). The complex reset mechanisms in the
   -- system create two hard_reset_n signals directly after power on, so we need to compensate for that.
   handle_cold_start : process(clk_main_i)
   begin
      if rising_edge(clk_main_i) then
         if hard_reset_n = '0' and hard_rst_counter = hard_rst_delay and (system_cold_start = 4 or system_cold_start = 2) then
            system_cold_start <= system_cold_start - 1;
         elsif hard_reset_n = '1' and hard_rst_counter = 0 and (system_cold_start = 3  or system_cold_start = 1) then
            system_cold_start <= system_cold_start - 1;
         end if;
      end if;
   end process;

   --------------------------------------------------------------------------------------------------
   -- Access to C64's RAM and hardware/simulated cartridge ROM
   --------------------------------------------------------------------------------------------------

   cpu_data_in : process(all)
   begin
      -- We are emulating what is written here: https://www.c64-wiki.com/wiki/Reset_Button
      -- and avoid that the KERNAL ever sees the CBM80 signature during hard reset reset.
      -- But we cannot do it like on real hardware using the exrom signal because the
      -- MiSTer core is not supporting this.
      if hard_reset_n = '0' and c64_ram_addr_o(15 downto 12) = x"8" and system_cold_start = 0 then
         c64_ram_data <= x"00";

      -- Access the hardware cartridge
      elsif c64_exp_port_mode_i = 0 and (cart_roml_n = '0' or cart_romh_n = '0') then
         c64_ram_data <= data_from_cart;

      -- Standard access to the C64's RAM and to simulated CRT ROMs which are ingested on-demand in mega65.vhd 
      else
         c64_ram_data <= c64_ram_data_i;
      end if;
   end process;
   
   -- RAM write enable also needs to check for chip enable
   c64_ram_we_o <= c64_ram_ce and c64_ram_we;

   --------------------------------------------------------------------------------------------------
   -- MiSTer Commodore 64 core / main machine
   --------------------------------------------------------------------------------------------------

   i_fpga64_sid_iec : entity work.fpga64_sid_iec
      port map (
         clk32       => clk_main_i,
         clk32_speed => clk_main_speed_i,
         reset_n     => reset_core_n,
         bios        => "01",             -- standard C64, internal ROM

         pause       => pause_i,
         pause_out   => c64_pause,        -- unused

         -- keyboard interface: directly connect the CIA1
         cia1_pa_i   => cia1_pa_i,
         cia1_pa_o   => cia1_pa_o,
         cia1_pb_i   => cia1_pb_i,
         cia1_pb_o   => cia1_pb_o,

         -- external memory
         ramAddr     => c64_ram_addr_o,
         ramDin      => c64_ram_data,
         ramDout     => c64_ram_data_o,
         ramCE       => c64_ram_ce,
         ramWE       => c64_ram_we,

         io_cycle    => open,
         ext_cycle   => ext_cycle_o,
         refresh     => open,

         cia_mode    => c64_cia_ver_i, -- 0 - 6526 "old", 1 - 8521 "new"
         turbo_mode  => "00",
         turbo_speed => "00",

         -- VGA/SCART interface
         -- The hsync frequency is 15.64 kHz (period 63.94 us).
         -- The hsync pulse width is 12.69 us.
         ntscMode    => c64_ntsc_i,
         hsync       => vga_hs,
         vsync       => vga_vs,
         r           => vga_red,
         g           => vga_green,
         b           => vga_blue,

         -- cartridge port
         game        => core_game_n,      -- input: low active
         exrom       => core_exrom_n,     -- input: low active
         io_rom      => core_io_rom,      -- input
         io_ext      => core_io_ext,      -- input
         io_data     => core_io_data,     -- input
         irq_n       => core_irq_n,       -- input: low active
         nmi_n       => core_nmi_n,       -- input
         nmi_ack     => core_nmi_ack,     -- output
         romL        => core_roml,        -- output. CPU access to 0x8000-0x9FFF
         romH        => core_romh,        -- output. CPU access to 0xA000-0xBFFF or 0xE000-0xFFFF (ultimax)
         UMAXromH    => core_umax_romh,   -- output
         IOE         => core_ioe,         -- output. aka IO1. CPU access to 0xDExx
         IOF         => core_iof,         -- output. aka IO2. CPU access to 0xDFxx
         dotclk      => core_dotclk,      -- output
         phi0        => core_phi0,        -- output
         phi2        => core_phi2,        -- output
--         freeze_key  => open,
--         mod_key     => open,
--         tape_play   => open,

         -- dma access
         dma_req     => core_dma,
         dma_cycle   => reu_dma_cycle,
         dma_addr    => unsigned(reu_dma_addr),
         dma_dout    => unsigned(reu_dma_dout),
         dma_din     => reu_dma_din,
         dma_we      => reu_dma_we,
         irq_ext_n   => not reu_irq,

         -- paddle interface
         pot1        => pot1_x_i,
         pot2        => pot1_y_i,
         pot3        => pot2_x_i,
         pot4        => pot2_y_i,

         -- SID
         audio_l     => c64_sid_l,
         audio_r     => c64_sid_r,
         sid_filter  => "11",             -- filter enable = true for both SIDs, low bit = left SID
         sid_ver     => c64_sid_ver_i,    -- SID version, 0=6581, 1=8580, low bit = left SID
         sid_mode    => c64_sid_port_i,   -- Right SID Port: 0=same as left, 1=DE00, 2=D420, 3=D500, 4=DF00
         sid_cfg     => "0000",           -- filter type: 0=Default, 1=Custom 1, 2=Custom 2, 3=Custom 3, lower two bits = left SID

         -- mechanism for loading custom SID filters: not supported, yet
         sid_ld_clk  => '0',
         sid_ld_addr => "000000000000",
         sid_ld_data => x"0000",
         sid_ld_wr   => '0',

         -- User Port: Unused inputs need to be high
         pb_i        => x"FF",
         pb_o        => open,
         pa2_i       => '1',
         pa2_o       => open,
         pc2_n_o     => open,
         flag2_n_i   => '1',
         sp2_i       => '1',
         sp2_o       => open,
         sp1_i       => '1',
         sp1_o       => open,
         cnt2_i      => '1',
         cnt2_o      => open,
         cnt1_i      => '1',
         cnt1_o      => open,

         -- IEC
         iec_clk_i   => c64_iec_clk_i,
         iec_clk_o   => c64_iec_clk_o,
         iec_atn_o   => c64_iec_atn_o,
         iec_data_i  => c64_iec_data_i,
         iec_data_o  => c64_iec_data_o,

         c64rom_addr => "00000000000000",
         c64rom_data => x"00",
         c64rom_wr   => '0',

         cass_motor  => open,
         cass_write  => open,
         cass_sense  => '1',              -- low active
         cass_read   => '1'               -- default is '1' according to MiSTer's c1530.vhd
      ); -- i_fpga64_sid_iec

   --------------------------------------------------------------------------------------------------
   -- Expansion Port (aka Cartridge Port) handling:
   --    * MEGA65's hardware expansion port
   --    * Simulated 1750 REU 512KB
   --    * Simulateed cartridge using data from .crt file
   --------------------------------------------------------------------------------------------------

   handle_hardware_expansion_port : process(all)
   begin
      -- C64 Expansion Port (aka Cartridge Port) control lines
      -- *_en is low active else tri-state high impedance
      -- *_dir=1 means FPGA->Port, =0 means Port->FPGA

      -- Tristate all expansion port drivers that we can directly control
      cart_ctrl_en_o       <= '1';
      cart_addr_en_o       <= '1';
      cart_data_en_o       <= '1';

      -- Fixed direction signals: from FPGA to HW port
      -- @TODO: As soon as we support modules that can act as busmaster, we need to become more flexible here
      cart_ctrl_dir_o      <= '1';     -- control signals
      cart_haddr_dir_o     <= '1';     -- CPU address bus: higher 8 bit
      cart_laddr_dir_o     <= '1';     -- CPU address bus: lower 8 bit

      -- Default values for all signals
      cart_a_io            <= (others => 'Z');
      cart_d_io            <= (others => 'Z');
      cart_roml_io         <= 'Z';
      cart_romh_io         <= 'Z';
      cart_io1_io          <= 'Z';
      cart_io2_io          <= 'Z';
      cart_ba_io           <= 'Z';
      cart_rw_io           <= 'Z';
      cart_reset_o         <= '1';
      cart_phi2_o          <= '0';
      cart_dotclock_o      <= '0';
      cart_nmi_n           <= '1';
      cart_irq_n           <= '1';
      cart_dma_n           <= '1';
      cart_exrom_n         <= '1';
      cart_game_n          <= '1';
      cart_data_dir_o      <= '0';     -- changes dynamically (see below)
      data_from_cart       <= x"00";

      -- memory access flags
      cart_roml_n          <= not core_roml;
      cart_romh_n          <= (not core_romh) and (not core_umax_romh); -- normal ROMH and Ultimax VIC access ROMH
      cart_io1_n           <= not core_ioe;
      cart_io2_n           <= not core_iof;

      -- Mode = Use hardware slot
      if c64_exp_port_mode_i = 0 then

         -- Expansion Port control signals
         cart_ctrl_en_o    <= '0';
         cart_roml_io      <= cart_roml_n;
         cart_romh_io      <= cart_romh_n;
         cart_io1_io       <= cart_io1_n;
         cart_io2_io       <= cart_io2_n;
         cart_ba_io        <= '1';              -- @TODO
         cart_rw_io        <= not c64_ram_we;

         cart_reset_o      <= reset_core_n;
         cart_phi2_o       <= core_phi2;
         cart_dotclock_o   <= core_dotclk;

         cart_nmi_n        <= cart_nmi_i; 
         cart_irq_n        <= cart_irq_i;       
         cart_dma_n        <= cart_dma_i; 
         cart_exrom_n      <= cart_exrom_i;
         cart_game_n       <= cart_game_i;

         -- @TODO: As soon as we want to support DMA-enabled cartridges,
         -- we need to treat the address bus as a bi-directional port
         cart_addr_en_o    <= '0';
         if core_umax_romh = '0' then
            cart_a_io         <= c64_ram_addr_o;            
         -- Ultimax mode and VIC accesses the bus
         else
            -- According to "The PLA Dissected", zhe address lines A12 to A15 of the C64 address bus are pulled up by
            -- RP4 whenever the VIC-II has the bus, so they are %1111 usually.
            cart_a_io         <= "11" & c64_ram_addr_o(13 downto 0);
         end if;  
      
         -- Switch the data lines bi-directionally so that the CPU can also
         -- write to the cartridge, e.g. for bank switching
         cart_data_en_o       <= '0';
         if c64_ram_we = '0' and (cart_roml_n = '0' or cart_romh_n = '0' or cart_io1_n = '0' or cart_io2_n = '0') then
            cart_data_dir_o   <= '0';
            data_from_cart    <= cart_d_io;
         else
            cart_data_dir_o   <= '1';
            if c64_ram_we = '0' then
               cart_d_io         <= c64_ram_data_i;
            else
               cart_d_io         <= c64_ram_data_o;
            end if;
         end if;
      end if;
   end process;

   handle_cores_expansion_port_signals : process(all)
   begin
      core_game_n          <= '1';
      core_exrom_n         <= '1';
      core_io_rom          <= '0';
      core_io_ext          <= '0';
      core_io_data         <= x"FF";
      core_irq_n           <= '1';
      core_nmi_n           <= restore_key_n;
      core_dma             <= '0';  -- @TODO: Currently we ignore the HW cartridge's DMA request
      reu_iof              <= '0';
      crt_roml_n_o         <= '1';  -- needs to be '1' by default to avoid unintended simulated CRT data ingestion in mega65.vhd
      crt_romh_n_o         <= '1';  -- ditto

      case c64_exp_port_mode_i is

         -- Use hardware slot
         when 0 =>
            core_game_n    <= cart_game_n;
            core_exrom_n   <= cart_exrom_n;
            core_irq_n     <= cart_irq_n;
            core_nmi_n     <= cart_nmi_n and restore_key_n;
<<<<<<< HEAD

=======
            core_io_ext    <= core_ioe or core_iof;
            core_io_data   <= data_from_cart;
            
>>>>>>> e589aece
         -- Simulate 1750 REU 512KB
         when 1 =>
            core_io_ext    <= reu_oe;
            core_io_data   <= reu_dout;
            core_dma       <= reu_dma_req;
            reu_iof        <= core_iof;

         -- Simulated cartridge using data from .crt file
         when 2 =>
            core_io_rom    <= crt_io_rom;
            core_io_ext    <= crt_io_ext;
            core_io_data   <= unsigned(crt_io_data);
            core_game_n    <= crt_game;
            core_exrom_n   <= crt_exrom;
            core_dma       <= cartridge_loading_i;
            crt_roml_n_o   <= cart_roml_n;
            crt_romh_n_o   <= cart_romh_n;

         when others =>
            null;
      end case;
   end process;

   --------------------------------------------------------------------------------------------------
   -- Simulated REU
   --------------------------------------------------------------------------------------------------

   -- REU configuration: "00":None, "01":512k, "10":2M, "11":16M
   reu_cfg <= "01" when c64_exp_port_mode_i = 1 else "00";

   i_reu : reu
      port map (
         clk       => clk_main_i,
         reset     => not reset_core_n,
         cfg       => reu_cfg,
         dma_req   => reu_dma_req,
         dma_cycle => reu_dma_cycle,
         dma_addr  => reu_dma_addr,
         dma_dout  => reu_dma_dout,
         dma_din   => std_logic_vector(reu_dma_din),
         dma_we    => reu_dma_we,
         ram_cycle => reu_cycle_i,
         ram_addr  => reu_addr_o,
         ram_dout  => reu_dout_o,
         ram_din   => reu_din_i,
         ram_we    => reu_we_o,
         ram_cs    => reu_cs_o,
         cpu_addr  => c64_ram_addr_o,
         cpu_dout  => c64_ram_data_o,
         cpu_din   => reu_dout,
         cpu_we    => c64_ram_we,
         cpu_cs    => reu_iof,
         irq       => reu_irq
      ); -- i_reu

   reu_oe <= reu_iof;

   -- This component is part of the MiSTer core, and provides
   -- support for software emulated cartridges (aka *.CRT files).
   -- This module does 3 things:
   -- 1: It stores the decoded CRT file header information in a local RAM.
   -- 2: It handles the CPU writes to $DExx and $DFxx for the bank switching.
   -- 3: It does real-time address translation.
   -- In our implementation we are not using part 3 above, but we are
   -- relying on part 1 and 2 above.

   i_cartridge : component cartridge
      port map (
         clk32           => clk_main_i,                        -- input
         reset_n         => reset_core_n,                      -- input
         cart_loading    => cartridge_loading_i,               -- input
         cart_id         => cartridge_id_i,                    -- input
         cart_exrom      => cartridge_exrom_i,                 -- input
         cart_game       => cartridge_game_i,                  -- input
         cart_bank_laddr => cartridge_bank_laddr_i,            -- input
         cart_bank_size  => cartridge_bank_size_i,             -- input
         cart_bank_num   => cartridge_bank_num_i,              -- input
         cart_bank_type  => cartridge_bank_type_i,             -- input
         cart_bank_raddr => cartridge_bank_raddr_i,            -- input
         cart_bank_wr    => cartridge_bank_wr_i,               -- input
         exrom           => crt_exrom,                         -- output
         game            => crt_game,                          -- output
         romL            => core_roml,                         -- input
         romH            => core_romh,                         -- input
         UMAXromH        => core_umax_romh,                    -- input
         IOE             => core_ioe,                          -- input
         IOF             => core_iof,                          -- input
         mem_write       => c64_ram_we,                        -- input
         mem_ce          => c64_ram_ce,                        -- input
         mem_ce_out      => crt_cs,                            -- output
         mem_write_out   => crt_we,                            -- output
         IO_rom          => crt_io_rom,                        -- output
         IO_rd           => crt_oe,                            -- output
         IO_data         => crt_io_data,                       -- output
         addr_in         => std_logic_vector(c64_ram_addr_o),  -- input
         data_in         => std_logic_vector(c64_ram_data_o),  -- input
         addr_out        => crt_addr,                          -- output
         bank_lo         => crt_bank_lo_o,                     -- output
         bank_hi         => crt_bank_hi_o,                     -- output
         freeze_key      => not restore_key_n,                 -- input
         mod_key         => '0',                               -- input  (TBD)
         nmi             => crt_nmi,                           -- output (TBD: inverted of cart_nmi_n)
         nmi_ack         => core_nmi_ack                       -- input
      ); -- i_cartridge


   --------------------------------------------------------------------------------------------------
   -- Generate video output for the M2M framework
   --------------------------------------------------------------------------------------------------

   -- The M2M framework needs the signals vga_hblank_o, vga_vblank_o, and vga_ce_o.
   -- This shortens the hsync pulse width to 4.82 us, still with a period of 63.94 us.
   -- This also crops the signal to 384x270 via the vs_hblank and vs_vblank signals.
   i_video_sync : entity work.video_sync
      port map (
         clk32     => clk_main_i,
         pause     => '0',
         hsync     => vga_hs,
         vsync     => vga_vs,
         ntsc      => '0',
         wide      => '0',
         hsync_out => video_hs_o,
         vsync_out => video_vs_o,
         hblank    => video_hblank_o,
         vblank    => video_vblank_o
      ); -- i_video_sync

   video_red_o        <= std_logic_vector(vga_red);
   video_green_o      <= std_logic_vector(vga_green);
   video_blue_o       <= std_logic_vector(vga_blue);
   video_retro15kHz_o <= video_retro15kHz_i;
   video_ce_o         <= '1' when video_ce = 0 else '0';
   video_ce_ovl_o     <= '1' when video_retro15kHz_i = '0' else not video_ce(0);

   -- Clock divider: The core's pixel clock is 1/4 of the main clock
   generate_video_ce : process(clk_main_i)
   begin
      if rising_edge(clk_main_i) then
         video_ce <= video_ce + 1;
      end if;
   end process;

   --------------------------------------------------------------------------------------------------
   -- Keyboard- and joystick controller
   --------------------------------------------------------------------------------------------------

   -- Convert MEGA65 keystrokes to the C64 keyboard matrix that the CIA1 can scan
   -- and convert the MEGA65 joystick signals to CIA1 signals as well
   i_m65_to_c64 : entity work.keyboard
      port map (
         clk_main_i           => clk_main_i,

         -- Interface to the MEGA65 keyboard
         key_num_i            => kb_key_num_i,
         key_pressed_n_i      => kb_key_pressed_n_i,

         -- Interface to the MEGA65 joysticks
         joy_1_up_n           => joy_1_up_n_i,
         joy_1_down_n         => joy_1_down_n_i,
         joy_1_left_n         => joy_1_left_n_i,
         joy_1_right_n        => joy_1_right_n_i,
         joy_1_fire_n         => joy_1_fire_n_i,

         joy_2_up_n           => joy_2_up_n_i,
         joy_2_down_n         => joy_2_down_n_i,
         joy_2_left_n         => joy_2_left_n_i,
         joy_2_right_n        => joy_2_right_n_i,
         joy_2_fire_n         => joy_2_fire_n_i,

         -- Interface to the MiSTer C64 core that directly connects to the C64's CIA1 instead of
         -- going the detour of converting the MEGA65 keystrokes into PS/2 keystrokes first.
         -- This means, that the "fpga64_keyboard" entity of the original core is not used. Instead,
         -- we are modifying the "fpga64_sid_iec" entity so that we can route the CIA1's ports
         -- A and B into this keyboard driver which then emulates the behavior of the physical
         -- C64 keyboard including the possibility to "scan" via the row, i.e. pull one or more bits of
         -- port A to zero (one by one) and read via the "column" (i.e. from port B) or vice versa.
         cia1_pai_o           => cia1_pa_i,
         cia1_pao_i           => cia1_pa_o,
         cia1_pbi_o           => cia1_pb_i,
         cia1_pbo_i           => cia1_pb_o,

         -- Restore key = NMI
         restore_n            => restore_key_n
      ); -- i_m65_to_c64

   --------------------------------------------------------------------------------------------------
   -- MiSTer audio signal processing: Convert the core's 18-bit signal to a signed 16-bit signal
   --------------------------------------------------------------------------------------------------

   audio_processing : process(all)
      variable alm, arm : std_logic_vector(16 downto 0);
   begin
      -- "alm" and "alr" are used to mix various audio sources
      -- Additional to SID, MiSTer supports OPL, DAC and the noise of the tape drive. All these sound
      -- inputs are meant to be added here (see c64.sv in the MiSTER source) as soon as we support it.
      alm(16)           := c64_sid_l(17);
      alm(15 downto 0)  := c64_sid_l(17 downto 2);
      arm(16)           := c64_sid_r(17);
      arm(15 downto 0)  := c64_sid_r(17 downto 2);

      -- Anti-overflow mechanism for alm and arm. Right now this is not yet needed, because we are
      -- not adding multiple audio sources, but as soon as we will do that in future, we are prepared
      if alm(16) /= alm(15) then
         alo(15)           <= alm(16);
         alo(14 downto 0)  <= (others => alm(15));
      else
         alo               <= alm(15 downto 0);
      end if;

      if arm(16) /= arm(15) then
         aro(15)           <= arm(16);
         aro(14 downto 0)  <= (others => arm(15));
      else
         aro               <= arm(15 downto 0);
      end if;
   end process;

   audio_left_o  <= signed(alo);
   audio_right_o <= signed(aro);

   --------------------------------------------------------------------------------------------------
   -- MiSTer IEC drives
   --------------------------------------------------------------------------------------------------

   -- Parallel C1541 port: not implemented, yet
   iec_par_stb_i        <= '0';
   iec_par_data_i       <= (others => '0');

   -- Custom ROM load facility: not implemented, yet
   iec_rom_std_i        <= '1';     -- use the factory default ROM
   iec_rom_addr_i       <= (others => '0');
   iec_rom_data_i       <= (others => '0');
   iec_rom_wr_i         <= '0';

   -- Drive is held to reset if the core is held to reset or if the drive is not mounted, yet
   -- @TODO: MiSTer also allows these options when it comes to drive-enable:
   --        "P2oPQ,Enable Drive #8,If Mounted,Always,Never;"
   --        "P2oNO,Enable Drive #9,If Mounted,Always,Never;"
   --        This code currently only implements the "If Mounted" option
   g_iec_drv_reset : for i in 0 to G_VDNUM - 1 generate
      iec_drives_reset(i) <= (not reset_core_n) or (not vdrives_mounted(i));
   end generate g_iec_drv_reset;

   i_iec_drive : entity work.iec_drive
      generic map (
         PARPORT        => 0,                -- Parallel C1541 port for faster (~20x) loading time using DolphinDOS
         DUALROM        => 0,
         DRIVES         => G_VDNUM
      )
      port map (
         clk            => clk_main_i,
         ce             => iec_drive_ce,
         reset          => iec_drives_reset,
         pause          => pause_i,

         -- interface to the C64 core
         iec_clk_i      => c64_iec_clk_o,
         iec_clk_o      => c64_iec_clk_i,
         iec_atn_i      => c64_iec_atn_o,
         iec_data_i     => c64_iec_data_o,
         iec_data_o     => c64_iec_data_i,

         -- disk image status
         img_mounted    => iec_img_mounted_i,
         img_readonly   => iec_img_readonly_i,
         img_size       => iec_img_size_i,
         img_type       => iec_img_type_i,         -- 00=1541 emulated GCR(D64), 01=1541 real GCR mode (G64,D64), 10=1581 (D81)

         -- QNICE SD-Card/FAT32 interface
         clk_sys        => c64_clk_sd_i,           -- "SD card" clock for writing to the drives' internal data buffers

         sd_lba         => iec_sd_lba_o,
         sd_blk_cnt     => iec_sd_blk_cnt_o,
         sd_rd          => iec_sd_rd_o,
         sd_wr          => iec_sd_wr_o,
         sd_ack         => iec_sd_ack_i,
         sd_buff_addr   => iec_sd_buf_addr_i,
         sd_buff_dout   => iec_sd_buf_data_i,   -- data from SD card to the buffer RAM within the drive ("dout" is a strange name)
         sd_buff_din    => iec_sd_buf_data_o,   -- read the buffer RAM within the drive
         sd_buff_wr     => iec_sd_buf_wr_i,

         -- drive led
         led            => c64_drive_led,

         -- Parallel C1541 port
         par_stb_i      => iec_par_stb_i,
         par_stb_o      => iec_par_stb_o,
         par_data_i     => iec_par_data_i,
         par_data_o     => iec_par_data_o,

         -- Facility to load custom rom (currently not used)
         -- Important: If we want to use it, we need to replace "iecdrv_mem" in c1581_multi.sv
         -- by "dualport_2clk_ram" due to QNICE's falling-edge reading and writing
         rom_std        => iec_rom_std_i,       -- hardcoded to '1', use the factory default ROM
         rom_addr       => iec_rom_addr_i,
         rom_data       => iec_rom_data_i,
         rom_wr         => iec_rom_wr_i
      ); -- i_iec_drive

   -- 16 MHz chip enable for the IEC drives, so that ph2_r and ph2_f can be 1 MHz (C1541's CPU runs with 1 MHz)
   -- Uses a counter to compensate for clock drift, because the input clock is not exactly at 32 MHz
   --
   -- It is important that also in the HDMI-Flicker-Free-mode we are using the vanilla clock speed given by
   -- CORE_CLK_SPEED_PAL (or CORE_CLK_SPEED_NTSC) and not a speed-adjusted version of this speed. Reason:
   -- Otherwise the drift-compensation in generate_drive_ce will compensate for the slower clock speed and
   -- ensure an exact 32 MHz frequency even though the system has been slowed down by the HDMI-Flicker-Free.
   -- This leads to a different frequency ratio C64 vs 1541 and therefore to incompatibilities such as the
   -- one described in this GitHub issue:
   -- https://github.com/MJoergen/C64MEGA65/issues/2
   generate_drive_ce : process(all)
      variable msum, nextsum: integer;
   begin
      msum    := clk_main_speed_i;
      nextsum := iec_dce_sum + 16000000;

      if rising_edge(clk_main_i) then
         iec_drive_ce <= '0';
         if reset_core_n = '0' then
            iec_dce_sum <= 0;
         else
            iec_dce_sum <= nextsum;
            if nextsum >= msum then
               iec_dce_sum <= nextsum - msum;
               iec_drive_ce <= '1';
            end if;
         end if;
      end if;
   end process;

   i_vdrives : entity work.vdrives
      generic map (
         VDNUM                => G_VDNUM,             -- amount of virtual drives
         BLKSZ                => 1                    -- 1 = 256 bytes block size
      )
      port map (
         clk_qnice_i          => c64_clk_sd_i,
         clk_core_i           => clk_main_i,
         reset_core_i         => not reset_core_n,

         -- MiSTer's "SD config" interface, which runs in the core's clock domain
         img_mounted_o        => iec_img_mounted_i,
         img_readonly_o       => iec_img_readonly_i,
         img_size_o           => iec_img_size_i,
         img_type_o           => iec_img_type_i,      -- 00=1541 emulated GCR(D64), 01=1541 real GCR mode (G64,D64), 10=1581 (D81)

         -- While "img_mounted_o" needs to be strobed, "drive_mounted" latches the strobe in the core's clock domain,
         -- so that it can be used for resetting (and unresetting) the drive.
         drive_mounted_o      => vdrives_mounted,

         -- Cache output signals: The dirty flags is used to enforce data consistency
         -- (for example by ignoring/delaying a reset or delaying a drive unmount/mount, etc.)
         -- and to signal via "the yellow led" to the user that the cache is not yet
         -- written to the SD card, i.e. that writing is in progress
         cache_dirty_o        => cache_dirty,
         cache_flushing_o     => open,

         -- MiSTer's "SD block level access" interface, which runs in QNICE's clock domain
         -- using dedicated signal on Mister's side such as "clk_sys"
         sd_lba_i             => iec_sd_lba_o,
         sd_blk_cnt_i         => iec_sd_blk_cnt_o,    -- number of blocks-1
         sd_rd_i              => iec_sd_rd_o,
         sd_wr_i              => iec_sd_wr_o,
         sd_ack_o             => iec_sd_ack_i,

         -- MiSTer's "SD byte level access": the MiSTer components use a combination of the drive-specific sd_ack and the sd_buff_wr
         -- to determine, which RAM buffer actually needs to be written to (using the clk_qnice_i clock domain)
         sd_buff_addr_o       => iec_sd_buf_addr_i,
         sd_buff_dout_o       => iec_sd_buf_data_i,
         sd_buff_din_i        => iec_sd_buf_data_o,
         sd_buff_wr_o         => iec_sd_buf_wr_i,

         -- QNICE interface (MMIO, 4k-segmented)
         -- qnice_addr is 28-bit because we have a 16-bit window selector and a 4k window: 65536*4096 = 268.435.456 = 2^28
         qnice_addr_i         => c64_qnice_addr_i,
         qnice_data_i         => c64_qnice_data_i,
         qnice_data_o         => c64_qnice_data_o,
         qnice_ce_i           => c64_qnice_ce_i,
         qnice_we_i           => c64_qnice_we_i
      ); -- i_vdrives

end architecture synthesis;
<|MERGE_RESOLUTION|>--- conflicted
+++ resolved
@@ -749,13 +749,9 @@
             core_exrom_n   <= cart_exrom_n;
             core_irq_n     <= cart_irq_n;
             core_nmi_n     <= cart_nmi_n and restore_key_n;
-<<<<<<< HEAD
-
-=======
             core_io_ext    <= core_ioe or core_iof;
             core_io_data   <= data_from_cart;
             
->>>>>>> e589aece
          -- Simulate 1750 REU 512KB
          when 1 =>
             core_io_ext    <= reu_oe;
