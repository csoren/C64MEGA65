----------------------------------------------------------------------------------
-- MiSTer2MEGA65 Framework  
--
-- MEGA65 keyboard controller
--
-- Runs in the clock domain of the core.
--
-- There are three purposes of this controller:
--
-- 1) Serve key_num and key_status to the core's keyboard.vhd, so that there the
--    core specific keyboard mapping can take place.
--
-- 2) Serve qnice_keys to QNICE and the firmware, so that the Shell can rely
--    on certain mappings (and behaviors) to be always available, independent
--    of the core specific way to handle the keyboard.
--
-- 3) Control the drive led
--
-- MiSTer2MEGA65 done by sy2002 and MJoergen in 2022 and licensed under GPL v3
----------------------------------------------------------------------------------

library IEEE;
use IEEE.STD_LOGIC_1164.ALL;
use IEEE.NUMERIC_STD.ALL;

entity m2m_keyb is
   generic (
      SCAN_FREQUENCY       : integer := 1000                   -- keyboard scan frequency in Herz, default: 1 kHz      
   );
   port (
      clk_main_i           : in std_logic;                     -- core clock
      clk_main_speed_i     : in natural;                       -- speed of core clock in Hz
       
      -- interface to the MEGA65 keyboard controller       
      kio8_o               : out std_logic;                    -- clock to keyboard
      kio9_o               : out std_logic;                    -- data output to keyboard
      kio10_i              : in std_logic;                     -- data input from keyboard
      
      -- interface to the core
      enable_core_i        : in std_logic;                     -- 0 = core is decoupled from the keyboard, 1 = standard operation      
      key_num_o            : out integer range 0 to 79;        -- cycles through all keys with SCAN_FREQUENCY
      key_pressed_n_o      : out std_logic;                    -- low active: debounced feedback: is kb_key_num_o pressed right now?

<<<<<<< HEAD
      -- control the drive led on the MEGA65 keyboard    
=======
      -- control the drive led on the MEGA65 keyboard      
>>>>>>> fc0a2cc3
      drive_led_i          : in std_logic;
      drive_led_col_i      : in std_logic_vector(23 downto 0); -- RGB color of drive led
            
      -- interface to QNICE: used by the firmware and the Shell (see sysdef.asm for details)
      qnice_keys_n_o       : out std_logic_vector(15 downto 0)
   );
end m2m_keyb;

architecture beh of m2m_keyb is

signal matrix_col          : std_logic_vector(7 downto 0);
signal matrix_col_idx      : integer range 0 to 9 := 0;
signal key_num             : integer range 0 to 79;
signal key_status_n        : std_logic;
signal keys_n              : std_logic_vector(15 downto 0) := x"FFFF"; -- low active, "no key pressed"

begin
   -- output the keyboard interface for the core
   key_num_o         <= key_num;
   key_pressed_n_o   <= key_status_n when enable_core_i else '1';
   
   -- output the keyboard interface for QNICE
   qnice_keys_n_o    <= keys_n;
   
   m65driver : entity work.mega65kbd_to_matrix
   port map
   (
<<<<<<< HEAD
       ioclock             => clk_main_i,

=======
       ioclock          => clk_main_i,
       clock_frequency  => clk_main_speed_i,
      
>>>>>>> fc0a2cc3
       -- _steady means that the led stays on steadily
       -- _blinking means that the led is blinking
       -- The colors are specified as BGR (reverse RGB)
       powerled_steady     => '1',           -- power led is always on
       powerled_col        => x"00FF00",     -- power led is green
       driveled_steady     => drive_led_i,
       driveled_blinking   => '0',   
       driveled_col        => drive_led_col_i(7 downto 0) & drive_led_col_i(15 downto 8) & drive_led_col_i(23 downto 16), -- RGB to BGR    
       
       kio8             => kio8_o,
       kio9             => kio9_o,
       kio10            => kio10_i,
      
       matrix_col       => matrix_col,
       matrix_col_idx   => matrix_col_idx
   );
   
   m65matrix_to_keynum : entity work.matrix_to_keynum
   generic map
   (
      scan_frequency    => SCAN_FREQUENCY  
   )
   port map
   (
      clk               => clk_main_i,
      clock_frequency   => clk_main_speed_i,
      reset_in          => '0',

      matrix_col => matrix_col,
      matrix_col_idx => matrix_col_idx,
      
      m65_key_num => key_num,
      m65_key_status_n => key_status_n,
      
      suppress_key_glitches => '1',
      suppress_key_retrigger => '0',
      
      bucky_key => open   
   );
   
   matrix_col_idx_handler : process(clk_main_i)
   begin
      if rising_edge(clk_main_i) then
         if matrix_col_idx < 9 then
           matrix_col_idx <= matrix_col_idx + 1;
         else
           matrix_col_idx <= 0;
         end if;      
      end if;
   end process;      
   
   -- make qnice_keys_o a register and fill it
   -- see sysdef.asm for the key-to-bit mapping      
   handle_qnice_keys : process(clk_main_i)
   begin
      if rising_edge(clk_main_i) then      
         case key_num is
            when 73        => keys_n(0) <= key_status_n;     -- Cursor up
            when 7         => keys_n(1) <= key_status_n;     -- Cursor down
            when 74        => keys_n(2) <= key_status_n;     -- Cursor left
            when 2         => keys_n(3) <= key_status_n;     -- Cursor right
            when 1         => keys_n(4) <= key_status_n;     -- Return
            when 60        => keys_n(5) <= key_status_n;     -- Space
            when 63        => keys_n(6) <= key_status_n;     -- Run/Stop
            when 67        => keys_n(7) <= key_status_n;     -- Help
            when 4         => keys_n(8) <= key_status_n;     -- F1
            when 5         => keys_n(9) <= key_status_n;     -- F3
            when others    => null;
         end case;
      end if;
   end process;   
end beh;<|MERGE_RESOLUTION|>--- conflicted
+++ resolved
@@ -41,11 +41,7 @@
       key_num_o            : out integer range 0 to 79;        -- cycles through all keys with SCAN_FREQUENCY
       key_pressed_n_o      : out std_logic;                    -- low active: debounced feedback: is kb_key_num_o pressed right now?
 
-<<<<<<< HEAD
-      -- control the drive led on the MEGA65 keyboard    
-=======
       -- control the drive led on the MEGA65 keyboard      
->>>>>>> fc0a2cc3
       drive_led_i          : in std_logic;
       drive_led_col_i      : in std_logic_vector(23 downto 0); -- RGB color of drive led
             
@@ -73,14 +69,9 @@
    m65driver : entity work.mega65kbd_to_matrix
    port map
    (
-<<<<<<< HEAD
-       ioclock             => clk_main_i,
-
-=======
        ioclock          => clk_main_i,
        clock_frequency  => clk_main_speed_i,
       
->>>>>>> fc0a2cc3
        -- _steady means that the led stays on steadily
        -- _blinking means that the led is blinking
        -- The colors are specified as BGR (reverse RGB)
@@ -95,7 +86,9 @@
        kio10            => kio10_i,
       
        matrix_col       => matrix_col,
-       matrix_col_idx   => matrix_col_idx
+       matrix_col_idx   => matrix_col_idx,
+       
+       capslock_out     => open  
    );
    
    m65matrix_to_keynum : entity work.matrix_to_keynum
