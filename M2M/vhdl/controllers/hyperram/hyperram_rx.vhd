--- conflicted
+++ resolved
@@ -59,11 +59,7 @@
       generic map (
          IDELAY_TYPE           => "FIXED",
          DELAY_SRC             => "IDATAIN",
-<<<<<<< HEAD
-         IDELAY_VALUE          => 20,
-=======
          IDELAY_VALUE          => 18,
->>>>>>> aa8c36be
          HIGH_PERFORMANCE_MODE => "TRUE",
          SIGNAL_PATTERN        => "CLOCK",
          REFCLK_FREQUENCY      => 200.0, -- Each tap on average 5/32 ns.
