--- conflicted
+++ resolved
@@ -444,13 +444,8 @@
          core_rstn_i       => reset_core_n,       -- reset only the core (means the HyperRAM needs to be reset, too)
          qnice_clk_o       => qnice_clk,
          qnice_rst_o       => qnice_rst,
-<<<<<<< HEAD
-         hr_clk_x1_o       => hr_clk_x1,
-         hr_clk_x1_del_o   => hr_clk_x1_del,
-=======
          hr_clk_o          => hr_clk,
          hr_clk_del_o      => hr_clk_del,
->>>>>>> d86c0cdb
          hr_delay_refclk_o => hr_delay_refclk,
          hr_rst_o          => hr_rst,
          audio_clk_o       => audio_clk,
