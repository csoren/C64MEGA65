----------------------------------------------------------------------------------
-- MiSTer2MEGA65 Framework
--
-- Abstraction layer to simplify mega65.vhd
--
-- MiSTer2MEGA65 done by sy2002 and MJoergen in 2023 and licensed under GPL v3
----------------------------------------------------------------------------------

library ieee;
use ieee.std_logic_1164.all;
use ieee.numeric_std.all;

entity m2m is
port (
   CLK            : in  std_logic;                  -- 100 MHz clock

   -- MAX10 FPGA (delivers reset)
   max10_tx          : in std_logic;
   max10_rx          : out std_logic;
   max10_clkandsync  : out std_logic;

   -- Serial communication (rxd, txd only; rts/cts are not available)
   -- 115.200 baud, 8-N-1
   UART_RXD       : in  std_logic;                  -- receive data
   UART_TXD       : out std_logic;                  -- send data

   -- VGA
   VGA_RED        : out std_logic_vector(7 downto 0);
   VGA_GREEN      : out std_logic_vector(7 downto 0);
   VGA_BLUE       : out std_logic_vector(7 downto 0);
   VGA_HS         : out std_logic;
   VGA_VS         : out std_logic;

   -- VDAC
   vdac_clk       : out std_logic;
   vdac_sync_n    : out std_logic;
   vdac_blank_n   : out std_logic;

   -- Digital Video (HDMI)
   tmds_data_p    : out std_logic_vector(2 downto 0);
   tmds_data_n    : out std_logic_vector(2 downto 0);
   tmds_clk_p     : out std_logic;
   tmds_clk_n     : out std_logic;

   -- MEGA65 smart keyboard controller
   kb_io0         : out std_logic;                 -- clock to keyboard
   kb_io1         : out std_logic;                 -- data output to keyboard
   kb_io2         : in  std_logic;                 -- data input from keyboard

   -- SD Card (internal on bottom)
   SD_RESET       : out std_logic;
   SD_CLK         : out std_logic;
   SD_MOSI        : out std_logic;
   SD_MISO        : in  std_logic;
   SD_CD          : in  std_logic;

   -- SD Card (external on back)
   SD2_RESET      : out std_logic;
   SD2_CLK        : out std_logic;
   SD2_MOSI       : out std_logic;
   SD2_MISO       : in  std_logic;
   SD2_CD         : in  std_logic;

   -- 3.5mm analog audio jack
   pwm_l          : out std_logic;
   pwm_r          : out std_logic;

   -- Joysticks and Paddles
   joy_1_up_n     : in  std_logic;
   joy_1_down_n   : in  std_logic;
   joy_1_left_n   : in  std_logic;
   joy_1_right_n  : in  std_logic;
   joy_1_fire_n   : in  std_logic;

   joy_2_up_n     : in  std_logic;
   joy_2_down_n   : in  std_logic;
   joy_2_left_n   : in  std_logic;
   joy_2_right_n  : in  std_logic;
   joy_2_fire_n   : in  std_logic;

   paddle         : in  std_logic_vector(3 downto 0);
   paddle_drain   : out std_logic;

   -- Built-in HyperRAM
   hr_d           : inout std_logic_vector(7 downto 0);    -- Data/Address
   hr_rwds        : inout std_logic;               -- RW Data strobe
   hr_reset       : out std_logic;                 -- Active low RESET line to HyperRAM
   hr_clk_p       : out std_logic;
   hr_cs0         : out std_logic;
   
   --------------------------------------------------------------------
   -- C64 specific ports that are not supported by the M2M framework
   --------------------------------------------------------------------
   
   -- C64 Expansion Port (aka Cartridge Port) control lines
   -- *_dir=1 means FPGA->Port, =0 means Port->FPGA
   cart_ctrl_en_o          : out std_logic;
   cart_ctrl_dir_o         : out std_logic;
   cart_addr_en_o          : out std_logic;     
   cart_haddr_dir_o        : out std_logic;
   cart_laddr_dir_o        : out std_logic;
   cart_data_en_o          : out std_logic;
   cart_data_dir_o         : out std_logic;

   -- C64 Expansion Port (aka Cartridge Port)
   cart_reset_o            : out std_logic;   
   cart_phi2_o             : out std_logic;
   cart_dotclock_o         : out std_logic;
   
   cart_nmi_i              : in std_logic;
   cart_irq_i              : in std_logic;
   cart_dma_i              : in std_logic;
   cart_exrom_i            : in std_logic;
   cart_game_i             : in std_logic;   
   
   cart_ba_io              : inout std_logic;
   cart_rw_io              : inout std_logic;
   cart_roml_io            : inout std_logic;
   cart_romh_io            : inout std_logic;
   cart_io1_io             : inout std_logic;
   cart_io2_io             : inout std_logic;

   cart_d_io               : inout unsigned(7 downto 0);
   cart_a_io               : inout unsigned(15 downto 0)
);
end entity m2m;

architecture synthesis of m2m is

signal main_clk    : std_logic;
signal main_rst    : std_logic;
signal reset_m2m_n : std_logic;
signal qnice_clk   : std_logic;

--------------------------------------------------------------------------------------------
-- main_clk (MiSTer core's clock)
---------------------------------------------------------------------------------------------

-- QNICE control and status register
signal main_qnice_reset       : std_logic;
signal main_qnice_pause       : std_logic;

signal main_reset_m2m         : std_logic;
signal main_reset_core        : std_logic;

-- keyboard handling (incl. drive led)
signal main_key_num           : integer range 0 to 79;
signal main_key_pressed_n     : std_logic;
signal main_drive_led         : std_logic;
signal main_drive_led_col     : std_logic_vector(23 downto 0);

-- QNICE On Screen Menu selections
signal main_osm_control_m     : std_logic_vector(255 downto 0);

-- QNICE general purpose register
signal main_qnice_gp_reg      : std_logic_vector(255 downto 0);

-- signed audio from the core
-- if the core outputs unsigned audio, make sure you convert properly to prevent a loss in audio quality
signal main_audio_l           : signed(15 downto 0);
signal main_audio_r           : signed(15 downto 0);

-- Video output from Core
signal main_video_ce          : std_logic;
signal main_video_ce_ovl      : std_logic;
signal main_video_retro15kHz  : std_logic;
signal main_video_red         : std_logic_vector(7 downto 0);
signal main_video_green       : std_logic_vector(7 downto 0);
signal main_video_blue        : std_logic_vector(7 downto 0);
signal main_video_vs          : std_logic;
signal main_video_hs          : std_logic;
signal main_video_hblank      : std_logic;
signal main_video_vblank      : std_logic;

-- Joysticks and Paddles
signal main_joy1_up_n         : std_logic;
signal main_joy1_down_n       : std_logic;
signal main_joy1_left_n       : std_logic;
signal main_joy1_right_n      : std_logic;
signal main_joy1_fire_n       : std_logic;

signal main_joy2_up_n         : std_logic;
signal main_joy2_down_n       : std_logic;
signal main_joy2_left_n       : std_logic;
signal main_joy2_right_n      : std_logic;
signal main_joy2_fire_n       : std_logic;

signal main_pot1_x            : std_logic_vector(7 downto 0);
signal main_pot1_y            : std_logic_vector(7 downto 0);
signal main_pot2_x            : std_logic_vector(7 downto 0);
signal main_pot2_y            : std_logic_vector(7 downto 0);

signal main_avm_write         : std_logic;
signal main_avm_read          : std_logic;
signal main_avm_address       : std_logic_vector(31 downto 0);
signal main_avm_writedata     : std_logic_vector(15 downto 0);
signal main_avm_byteenable    : std_logic_vector(1 downto 0);
signal main_avm_burstcount    : std_logic_vector(7 downto 0);
signal main_avm_readdata      : std_logic_vector(15 downto 0);
signal main_avm_readdatavalid : std_logic;
signal main_avm_waitrequest   : std_logic;

---------------------------------------------------------------------------------------------
-- qnice_clk
---------------------------------------------------------------------------------------------

-- Video and audio mode control
signal qnice_dvi              : std_logic;
signal qnice_video_mode       : natural range 0 to 3;
signal qnice_scandoubler      : std_logic;
signal qnice_audio_mute       : std_logic;
signal qnice_audio_filter     : std_logic;
signal qnice_zoom_crop        : std_logic;
signal qnice_ascal_mode       : std_logic_vector(1 downto 0);
signal qnice_ascal_polyphase  : std_logic;
signal qnice_ascal_triplebuf  : std_logic;

-- flip joystick ports
signal qnice_flip_joyports    : std_logic;

-- QNICE On Screen Menu selections
signal qnice_osm_control_m    : std_logic_vector(255 downto 0);

-- QNICE general purpose register
signal qnice_gp_reg           : std_logic_vector(255 downto 0);

-- QNICE MMIO 4k-segmented access to RAMs, ROMs and similarily behaving devices
-- ramrom_addr is 28-bit because we have a 16-bit window selector and a 4k window: 65536*4096 = 268.435.456 = 2^28
signal qnice_ramrom_dev       : std_logic_vector(15 downto 0);
signal qnice_ramrom_addr      : std_logic_vector(27 downto 0);
signal qnice_ramrom_data_o    : std_logic_vector(15 downto 0);
signal qnice_ramrom_data_i    : std_logic_vector(15 downto 0);
signal qnice_ramrom_ce        : std_logic;
signal qnice_ramrom_we        : std_logic;

begin

   i_framework : entity work.framework
   port map (
      -- Connect to I/O ports
      CLK                     => CLK,
      max10_tx                => max10_tx,
      max10_rx                => max10_rx,
      max10_clkandsync        => max10_clkandsync,
      UART_RXD                => UART_RXD,
      UART_TXD                => UART_TXD,
      VGA_RED                 => VGA_RED,
      VGA_GREEN               => VGA_GREEN,
      VGA_BLUE                => VGA_BLUE,
      VGA_HS                  => VGA_HS,
      VGA_VS                  => VGA_VS,
      vdac_clk                => vdac_clk,
      vdac_sync_n             => vdac_sync_n,
      vdac_blank_n            => vdac_blank_n,
      tmds_data_p             => tmds_data_p,
      tmds_data_n             => tmds_data_n,
      tmds_clk_p              => tmds_clk_p,
      tmds_clk_n              => tmds_clk_n,
      kb_io0                  => kb_io0,
      kb_io1                  => kb_io1,
      kb_io2                  => kb_io2,
      SD_RESET                => SD_RESET,
      SD_CLK                  => SD_CLK,
      SD_MOSI                 => SD_MOSI,
      SD_MISO                 => SD_MISO,
      SD_CD                   => SD_CD,
      SD2_RESET               => SD2_RESET,
      SD2_CLK                 => SD2_CLK,
      SD2_MOSI                => SD2_MOSI,
      SD2_MISO                => SD2_MISO,
      SD2_CD                  => SD2_CD,
      pwm_l                   => pwm_l,
      pwm_r                   => pwm_r,
      joy_1_up_n              => joy_1_up_n,
      joy_1_down_n            => joy_1_down_n,
      joy_1_left_n            => joy_1_left_n,
      joy_1_right_n           => joy_1_right_n,
      joy_1_fire_n            => joy_1_fire_n,
      joy_2_up_n              => joy_2_up_n,
      joy_2_down_n            => joy_2_down_n,
      joy_2_left_n            => joy_2_left_n,
      joy_2_right_n           => joy_2_right_n,
      joy_2_fire_n            => joy_2_fire_n,
      paddle                  => paddle,
      paddle_drain            => paddle_drain,
      hr_d                    => hr_d,
      hr_rwds                 => hr_rwds,
      hr_reset                => hr_reset,
      hr_clk_p                => hr_clk_p,
      hr_cs0                  => hr_cs0,

      -- Connect to CORE
      qnice_clk_o             => qnice_clk,
      reset_m2m_n_o           => reset_m2m_n,
      main_clk_i              => main_clk,
      main_rst_i              => main_rst,
      main_qnice_reset_o      => main_qnice_reset,
      main_qnice_pause_o      => main_qnice_pause,
      main_reset_m2m_o        => main_reset_m2m,
      main_reset_core_o       => main_reset_core,
      main_key_num_o          => main_key_num,
      main_key_pressed_n_o    => main_key_pressed_n,
      main_drive_led_i        => main_drive_led,
      main_drive_led_col_i    => main_drive_led_col,
      main_osm_control_m_o    => main_osm_control_m,
      main_qnice_gp_reg_o     => main_qnice_gp_reg,
      main_audio_l_i          => main_audio_l,
      main_audio_r_i          => main_audio_r,
      main_video_ce_i         => main_video_ce,
      main_video_ce_ovl_i     => main_video_ce_ovl,
      main_video_retro15kHz_i => main_video_retro15kHz,
      main_video_red_i        => main_video_red,
      main_video_green_i      => main_video_green,
      main_video_blue_i       => main_video_blue,
      main_video_vs_i         => main_video_vs,
      main_video_hs_i         => main_video_hs,
      main_video_hblank_i     => main_video_hblank,
      main_video_vblank_i     => main_video_vblank,
      main_joy1_up_n_o        => main_joy1_up_n,
      main_joy1_down_n_o      => main_joy1_down_n,
      main_joy1_left_n_o      => main_joy1_left_n,
      main_joy1_right_n_o     => main_joy1_right_n,
      main_joy1_fire_n_o      => main_joy1_fire_n,
      main_joy2_up_n_o        => main_joy2_up_n,
      main_joy2_down_n_o      => main_joy2_down_n,
      main_joy2_left_n_o      => main_joy2_left_n,
      main_joy2_right_n_o     => main_joy2_right_n,
      main_joy2_fire_n_o      => main_joy2_fire_n,
      main_pot1_x_o           => main_pot1_x,
      main_pot1_y_o           => main_pot1_y,
      main_pot2_x_o           => main_pot2_x,
      main_pot2_y_o           => main_pot2_y,

      -- Provide HyperRAM to core (in HyperRAM clock domain)
      main_avm_write_i         => main_avm_write,
      main_avm_read_i          => main_avm_read,
      main_avm_address_i       => main_avm_address,
      main_avm_writedata_i     => main_avm_writedata,
      main_avm_byteenable_i    => main_avm_byteenable,
      main_avm_burstcount_i    => main_avm_burstcount,
      main_avm_readdata_o      => main_avm_readdata,
      main_avm_readdatavalid_o => main_avm_readdatavalid,
      main_avm_waitrequest_o   => main_avm_waitrequest,

      -- Connect to QNICE
      qnice_dvi_i             => qnice_dvi,
      qnice_video_mode_i      => qnice_video_mode,
      qnice_scandoubler_i     => qnice_scandoubler,
      qnice_audio_mute_i      => qnice_audio_mute,
      qnice_audio_filter_i    => qnice_audio_filter,
      qnice_zoom_crop_i       => qnice_zoom_crop,
      qnice_ascal_mode_i      => qnice_ascal_mode,
      qnice_ascal_polyphase_i => qnice_ascal_polyphase,
      qnice_ascal_triplebuf_i => qnice_ascal_triplebuf,
      qnice_flip_joyports_i   => qnice_flip_joyports,
      qnice_osm_control_m_o   => qnice_osm_control_m,
      qnice_gp_reg_o          => qnice_gp_reg,
      qnice_ramrom_dev_o      => qnice_ramrom_dev,
      qnice_ramrom_addr_o     => qnice_ramrom_addr,
      qnice_ramrom_data_out_o => qnice_ramrom_data_o,
      qnice_ramrom_data_in_i  => qnice_ramrom_data_i,
      qnice_ramrom_ce_o       => qnice_ramrom_ce,
      qnice_ramrom_we_o       => qnice_ramrom_we
   ); -- i_framework


   ---------------------------------------------------------------------------------------------------------------
   -- MEGA65 Core including the MiSTer core: Multiple clock domains
   ---------------------------------------------------------------------------------------------------------------

   CORE : entity work.MEGA65_Core
      port map (
         CLK                     => CLK,
         RESET_M2M_N             => reset_m2m_n,

         -- Share clock and reset with the framework
         main_clk_o              => main_clk,            -- CORE's 54 MHz clock
         main_rst_o              => main_rst,            -- CORE's reset, synchronized

         --------------------------------------------------------------------------------------------------------
         -- QNICE Clock Domain
         --------------------------------------------------------------------------------------------------------

         -- Provide QNICE clock to the core: for the vdrives as well as for RAMs and ROMs
         qnice_clk_i             => qnice_clk,

         -- Video and audio mode control
         qnice_dvi_o             => qnice_dvi,
         qnice_video_mode_o      => qnice_video_mode,
         qnice_scandoubler_o     => qnice_scandoubler,
         qnice_audio_mute_o      => qnice_audio_mute,
         qnice_audio_filter_o    => qnice_audio_filter,
         qnice_zoom_crop_o       => qnice_zoom_crop,
         qnice_ascal_mode_o      => qnice_ascal_mode,
         qnice_ascal_polyphase_o => qnice_ascal_polyphase,
         qnice_ascal_triplebuf_o => qnice_ascal_triplebuf,

         -- Flip joystick ports
         qnice_flip_joyports_o   => qnice_flip_joyports,

         -- On-Screen-Menu selections (in QNICE clock domain)
         qnice_osm_control_i     => qnice_osm_control_m,

         -- QNICE general purpose register
         qnice_gp_reg_i          => qnice_gp_reg,

         -- Core-specific devices
         qnice_dev_id_i          => qnice_ramrom_dev,
         qnice_dev_addr_i        => qnice_ramrom_addr,
         qnice_dev_data_i        => qnice_ramrom_data_o,
         qnice_dev_data_o        => qnice_ramrom_data_i,
         qnice_dev_ce_i          => qnice_ramrom_ce,
         qnice_dev_we_i          => qnice_ramrom_we,

         --------------------------------------------------------------------------------------------------------
         -- Core Clock Domain
         --------------------------------------------------------------------------------------------------------

         -- M2M's reset manager provides 2 signals:
         --    m2m:   Reset the whole machine: Core and Framework
         --    core:  Only reset the core
         main_reset_m2m_i        => main_reset_m2m  or main_qnice_reset or main_rst,
         main_reset_core_i       => main_reset_core or main_qnice_reset,
         main_pause_core_i       => main_qnice_pause,

         -- On-Screen-Menu selections (in main clock domain)
         main_osm_control_i      => main_osm_control_m,

         -- QNICE general purpose register (in main clock domain)
         main_qnice_gp_reg_i     => main_qnice_gp_reg,

         -- Video output
         main_video_ce_o         => main_video_ce,
         main_video_ce_ovl_o     => main_video_ce_ovl,
         main_video_retro15kHz_o => main_video_retro15kHz,
         main_video_red_o        => main_video_red,
         main_video_green_o      => main_video_green,
         main_video_blue_o       => main_video_blue,
         main_video_vs_o         => main_video_vs,
         main_video_hs_o         => main_video_hs,
         main_video_hblank_o     => main_video_hblank,
         main_video_vblank_o     => main_video_vblank,

         -- Audio output (Signed PCM)
         main_audio_left_o       => main_audio_l,
         main_audio_right_o      => main_audio_r,

         -- M2M Keyboard interface
         main_kb_key_num_i       => main_key_num,
         main_kb_key_pressed_n_i => main_key_pressed_n,
         main_drive_led_o        => main_drive_led,
         main_drive_led_col_o    => main_drive_led_col,

         -- Joysticks input
         main_joy_1_up_n_i       => main_joy1_up_n,
         main_joy_1_down_n_i     => main_joy1_down_n,
         main_joy_1_left_n_i     => main_joy1_left_n,
         main_joy_1_right_n_i    => main_joy1_right_n,
         main_joy_1_fire_n_i     => main_joy1_fire_n,

         main_joy_2_up_n_i       => main_joy2_up_n,
         main_joy_2_down_n_i     => main_joy2_down_n,
         main_joy_2_left_n_i     => main_joy2_left_n,
         main_joy_2_right_n_i    => main_joy2_right_n,
         main_joy_2_fire_n_i     => main_joy2_fire_n,

         main_pot1_x_i           => main_pot1_x,
         main_pot1_y_i           => main_pot1_y,
         main_pot2_x_i           => main_pot2_x,
         main_pot2_y_i           => main_pot2_y,

         --------------------------------------------------------------------------------------------------------
         -- Provide support for external memory (Avalon Memory Map)
         --------------------------------------------------------------------------------------------------------
<<<<<<< HEAD

         main_avm_write_o         => main_avm_write,
         main_avm_read_o          => main_avm_read,
         main_avm_address_o       => main_avm_address,
         main_avm_writedata_o     => main_avm_writedata,
         main_avm_byteenable_o    => main_avm_byteenable,
         main_avm_burstcount_o    => main_avm_burstcount,
         main_avm_readdata_i      => main_avm_readdata,
         main_avm_readdatavalid_i => main_avm_readdatavalid,
         main_avm_waitrequest_i   => main_avm_waitrequest
=======
      
         hr_clk_i                => hr_clk,
         hr_rst_i                => hr_rst,
         hr_write_o              => hr_write, 
         hr_read_o               => hr_read,
         hr_address_o            => hr_address,
         hr_writedata_o          => hr_writedata,
         hr_byteenable_o         => hr_byteenable,
         hr_burstcount_o         => hr_burstcount,
         hr_readdata_i           => hr_readdata,
         hr_readdatavalid_i      => hr_readdatavalid,
         hr_waitrequest_i        => hr_waitrequest,
         
         --------------------------------------------------------------------
         -- C64 specific ports that are not supported by the M2M framework
         --------------------------------------------------------------------
   
           -- C64 Expansion Port (aka Cartridge Port) control lines
         -- *_dir=1 means FPGA->Port, =0 means Port->FPGA
         cart_ctrl_en_o          => cart_ctrl_en_o,
         cart_ctrl_dir_o         => cart_ctrl_dir_o,
         cart_addr_en_o          => cart_addr_en_o,
         cart_haddr_dir_o        => cart_haddr_dir_o,
         cart_laddr_dir_o        => cart_laddr_dir_o,
         cart_data_en_o          => cart_data_en_o,
         cart_data_dir_o         => cart_data_dir_o,
             
         -- C64 Expansion Port (aka Cartridge Port)
         cart_reset_o            => cart_reset_o,
         cart_phi2_o             => cart_phi2_o,
         cart_dotclock_o         => cart_dotclock_o,
         
         cart_nmi_i              => cart_nmi_i,
         cart_irq_i              => cart_irq_i,
         cart_dma_i              => cart_dma_i,
         cart_exrom_i            => cart_exrom_i,
         cart_game_i             => cart_game_i,
                  
         cart_ba_io              => cart_ba_io,
         cart_rw_io              => cart_rw_io,
         cart_roml_io            => cart_roml_io,
         cart_romh_io            => cart_romh_io,
         cart_io1_io             => cart_io1_io,
         cart_io2_io             => cart_io2_io,
     
         cart_d_io               => cart_d_io,
         cart_a_io               => cart_a_io
>>>>>>> 9a4af1a1
      ); -- CORE

end architecture synthesis;
<|MERGE_RESOLUTION|>--- conflicted
+++ resolved
@@ -472,7 +472,6 @@
          --------------------------------------------------------------------------------------------------------
          -- Provide support for external memory (Avalon Memory Map)
          --------------------------------------------------------------------------------------------------------
-<<<<<<< HEAD
 
          main_avm_write_o         => main_avm_write,
          main_avm_read_o          => main_avm_read,
@@ -482,20 +481,7 @@
          main_avm_burstcount_o    => main_avm_burstcount,
          main_avm_readdata_i      => main_avm_readdata,
          main_avm_readdatavalid_i => main_avm_readdatavalid,
-         main_avm_waitrequest_i   => main_avm_waitrequest
-=======
-      
-         hr_clk_i                => hr_clk,
-         hr_rst_i                => hr_rst,
-         hr_write_o              => hr_write, 
-         hr_read_o               => hr_read,
-         hr_address_o            => hr_address,
-         hr_writedata_o          => hr_writedata,
-         hr_byteenable_o         => hr_byteenable,
-         hr_burstcount_o         => hr_burstcount,
-         hr_readdata_i           => hr_readdata,
-         hr_readdatavalid_i      => hr_readdatavalid,
-         hr_waitrequest_i        => hr_waitrequest,
+         main_avm_waitrequest_i   => main_avm_waitrequest,
          
          --------------------------------------------------------------------
          -- C64 specific ports that are not supported by the M2M framework
@@ -531,7 +517,6 @@
      
          cart_d_io               => cart_d_io,
          cart_a_io               => cart_a_io
->>>>>>> 9a4af1a1
       ); -- CORE
 
 end architecture synthesis;
