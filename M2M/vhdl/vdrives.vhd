--- conflicted
+++ resolved
@@ -149,17 +149,6 @@
 signal img_readonly     : std_logic;
 signal img_size         : std_logic_vector(31 downto 0);
 
-<<<<<<< HEAD
-signal sd_rd            : vd_std_array(VDNUM - 1 downto 0);
-signal sd_rd_trig_del   : vd_std_array(VDNUM - 1 downto 0);
-signal sd_lba           : vd_vec_array(VDNUM - 1 downto 0)(31 downto 0);
-signal sd_blk_cnt       : vd_vec_array(VDNUM - 1 downto 0)(5 downto 0);
-signal sd_lba_bytes     : vd_vec_array(VDNUM - 1 downto 0)(63 downto 0);
-signal sd_blk_cnt_bytes : vd_vec_array(VDNUM - 1 downto 0)(31 downto 0);
-signal sd_lba_4k_win    : vd_vec_array(VDNUM - 1 downto 0)(15 downto 0);
-signal sd_lba_4k_offs   : vd_vec_array(VDNUM - 1 downto 0)(11 downto 0);
-=======
->>>>>>> 7664adf0
 signal sd_ack           : vd_std_array(VDNUM - 1 downto 0);
 
 signal sd_buff_addr     : std_logic_vector(AW downto 0);
@@ -187,38 +176,6 @@
    img_readonly_o    <= img_readonly_out;
    img_size_o        <= img_size_out;
    
-<<<<<<< HEAD
-   -- QNICE clock domain
-   sd_buff_addr_o    <= sd_buff_addr;
-   sd_buff_dout_o    <= sd_buff_dout;
-   sd_buff_wr_o      <= sd_buff_wr;
-   sd_ack_o          <= sd_ack;
-   
-   g_bytecalc : for i in 0 to VDNUM - 1 generate
-      -- calculate lba and block count in bytes by shifting to the left
-      sd_lba_bytes(i)((31 + 7 + BLKSZ) downto (7 + BLKSZ))     <= sd_lba(0);
-      sd_lba_bytes(i)((7 + BLKSZ - 1) downto 0)                <= (others => '0');
-      sd_blk_cnt_bytes(i)((5 + 7 + BLKSZ) downto (7 + BLKSZ))  <= sd_blk_cnt(0);
-      sd_blk_cnt_bytes(i)((7 + BLKSZ - 1) downto 0)            <= (others => '0');
-      
-      -- calculate the QNICE RAMROM logic 4k window and the offset within the window by selecting the right bits
-      sd_lba_4k_win(i)  <= sd_lba_bytes(i)(27 downto 12);      
-      sd_lba_4k_offs(i) <= sd_lba_bytes(i)(11 downto 0);      
-   end generate g_bytecalc;
-
-   i_cdc_main2qnice: xpm_cdc_array_single
-      generic map (
-         WIDTH => 1
-      )
-      port map (
-         src_clk                       => clk_core_i,
-         src_in(0)                     => reset_core_i,
-         dest_clk                      => clk_qnice_i,
-         dest_out(0)                   => reset_qnice
-      );
-      
-=======
->>>>>>> 7664adf0
    i_cdc_q2m_img_mounted: xpm_cdc_array_single
       generic map (
          WIDTH => VDNUM
@@ -279,36 +236,6 @@
    begin
       if falling_edge(clk_qnice_i) then
          if reset_qnice = '1' then
-<<<<<<< HEAD
-            img_mounted <= (others => '0');
-            img_readonly <= '0';
-            img_size <= (others => '0');
-            sd_buff_addr <= (others => '0');
-            sd_buff_dout <= (others => '0');
-            sd_buff_wr <= '0';
-            sd_rd <= (others => '0');
-            sd_rd_trig_del <= (others => '0');
-            sd_lba <= (others => (others => '0'));
-            sd_blk_cnt <= (others => (others => '0'));
-            sd_ack <= (others => '0');
-            
-         -- reading sd_rd is triggering a reset of the sd_rd flag
-         elsif qnice_ce_i = '1' and qnice_we_i = '0' and qnice_addr_i(27 downto 12) > x"0000" and qnice_addr_i(11 downto 0) = x"008" then
-            for i in 0 to VDNUM - 1 loop
-               if to_integer(unsigned(qnice_addr_i(19 downto 12))) = (i + 1) then
-                  sd_rd_trig_del(i) <= '1';
-               end if;
-            end loop;         
-         else
-            -- reset sd_rd after read
-            for i in 0 to VDNUM - 1 loop
-               if sd_rd_trig_del(i) = '1' then
-                  sd_rd_trig_del(i) <= '0';
-                  sd_rd(i) <= '0';
-               end if;
-            end loop;
-         
-=======
             img_mounted    <= (others => '0');
             img_readonly   <= '0';
             img_size       <= (others => '0');
@@ -317,7 +244,6 @@
             sd_buff_wr     <= '0';
             sd_ack         <= (others => '0');            
          else         
->>>>>>> 7664adf0
             -- QNICE registers written by QNICE
             if qnice_we_i = '1' then
                -- Window 0x0000: Control and data registers              
@@ -370,21 +296,6 @@
                         end if;                  
                      end loop;                                 
                   end if;
-<<<<<<< HEAD
-               end if;
-            end if;
-            
-            -- QNICE registers written by IEC
-            
-            -- sd_rd: latch sd_rd until read by QNICE and use sd_rd as a trigger to also latch sd_lba sd_blk_cnt
-            for i in 0 to VDNUM - 1 loop
-               if sd_rd_i(i) = '1' then
-                  sd_rd(i)       <= '1';
-                  sd_lba(i)      <= sd_lba_i(i);
-                  -- sd_blk_cnt oddity: MiSTer delivers value that is too small by 1, so add 1
-                  sd_blk_cnt(i)  <= std_logic_vector(to_unsigned(to_integer(unsigned(sd_blk_cnt_i(i))) + 1, 6)); 
-=======
->>>>>>> 7664adf0
                end if;
             end if;          
          end if;
@@ -507,11 +418,7 @@
             when x"8" =>
                for i in 0 to VDNUM - 1 loop
                   if to_integer(unsigned(qnice_addr_i(19 downto 12))) = (i + 1) then
-<<<<<<< HEAD
-                     qnice_data_o(0) <= sd_rd(i);
-=======
                      qnice_data_o(0) <= sd_rd_i(i);
->>>>>>> 7664adf0
                   end if;
                end loop;
                
@@ -527,11 +434,7 @@
                   end if;                  
                end loop;                                 
                
-<<<<<<< HEAD
-            -- sd_buff_din_i: since we are reading from a RAM: no need to buffer the value in another register
-=======
             -- sd_buff_din_i
->>>>>>> 7664adf0
             when x"B" =>
                for i in 0 to VDNUM - 1 loop
                   if to_integer(unsigned(qnice_addr_i(19 downto 12))) = (i + 1) then
